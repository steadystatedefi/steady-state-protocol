--- conflicted
+++ resolved
@@ -6,12 +6,9 @@
 import '../tools/math/WadRayMath.sol';
 import '../tools/math/PercentageMath.sol';
 import '../interfaces/IManagedCollateralCurrency.sol';
-<<<<<<< HEAD
 import '../interfaces/ICollateralStakeManager.sol';
-=======
 import '../pricing/PricingHelper.sol';
 
->>>>>>> 7b7228b3
 import '../access/AccessHelper.sol';
 import './interfaces/ICollateralFund.sol';
 import './Collateralized.sol';
@@ -357,7 +354,6 @@
     return _tokens.values();
   }
 
-<<<<<<< HEAD
   function borrow(
     address token,
     uint256 amount,
@@ -394,10 +390,10 @@
 
     ICollateralStakeManager bm = ICollateralStakeManager(IManagedCollateralCurrency(collateral()).borrowManager());
     State.require(bm.verifyRepayUnderlying(msg.sender, value));
-=======
+  }
+
   function resetPriceGuard() external aclHasAny(AccessFlags.LP_ADMIN) {
     getPricer().resetSourceGroup();
->>>>>>> 7b7228b3
   }
 }
 
