// SPDX-License-Identifier: agpl-3.0
pragma solidity ^0.8.4;

import '@openzeppelin/contracts/utils/structs/EnumerableSet.sol';
import '../tools/SafeERC20.sol';
import '../tools/math/WadRayMath.sol';
import '../tools/math/PercentageMath.sol';
import '../interfaces/IManagedCollateralCurrency.sol';
import '../interfaces/ICollateralStakeManager.sol';
import '../pricing/PricingHelper.sol';
import '../access/AccessHelper.sol';
import './interfaces/ICollateralFund.sol';
import './Collateralized.sol';

<<<<<<< HEAD
abstract contract CollateralFundBase is ICollateralFund, AccessHelper, PricingHelper {
=======
// TODO tests for zero return on price lockup

abstract contract CollateralFundBase is ICollateralFund, PricingHelper {
>>>>>>> b62b259b
  using SafeERC20 for IERC20;
  using WadRayMath for uint256;
  using PercentageMath for uint256;
  using EnumerableSet for EnumerableSet.AddressSet;

  IManagedCollateralCurrency private immutable _collateral;
  uint256 private immutable _sourceFuses;

  constructor(
    IAccessController acl,
    address collateral_,
    uint256 sourceFuses
  ) AccessHelper(acl) PricingHelper(_getPricerByAcl(acl)) {
    _collateral = IManagedCollateralCurrency(collateral_);
    _sourceFuses = sourceFuses;
  }

  struct CollateralAsset {
    uint8 flags; // TODO flags
    address trusted;
  }

  struct BorrowBalance {
    uint128 amount;
    uint128 value;
  }

  uint8 private constant AF_ADDED = 1 << 7;

  EnumerableSet.AddressSet private _tokens;
  mapping(address => CollateralAsset) private _assets; // [token]
  mapping(address => mapping(address => BorrowBalance)) private _borrowedBalances; // [token][borrower]
  mapping(address => mapping(address => uint256)) private _approvals; // [owner][delegate]

  function _onlyApproved(
    address operator,
    address account,
    uint256 access
  ) private view {
    Access.require(operator == account || isApprovedFor(account, operator, access));
  }

  function _onlySpecial(address account, uint256 access) private view {
    Access.require(isApprovedFor(address(0), account, access));
  }

  modifier onlySpecial(address account, uint256 access) {
    _onlySpecial(account, access);
    _;
  }

  function remoteAcl() internal view override(AccessHelper, PricingHelper) returns (IAccessController pricer) {
    return AccessHelper.remoteAcl();
  }

  function setApprovalsFor(
    address operator,
    uint256 access,
    bool approved
  ) external override {
    if (approved) {
      _approvals[msg.sender][operator] |= access;
    } else {
      _approvals[msg.sender][operator] &= ~access;
    }
  }

  function collateral() public view override returns (address) {
    return address(_collateral);
  }

  function setAllApprovalsFor(address operator, uint256 access) external override {
    _approvals[msg.sender][operator] = access;
  }

  function getAllApprovalsFor(address account, address operator) public view override returns (uint256) {
    return _approvals[account][operator];
  }

  function isApprovedFor(
    address account,
    address operator,
    uint256 access
  ) public view override returns (bool) {
    return _approvals[account][operator] & access == access;
  }

  function internalSetSpecialApprovals(address operator, uint256 access) internal {
    _approvals[address(0)][operator] = access;
  }

  function internalSetTrusted(address token, address trusted) internal {
    CollateralAsset storage asset = _assets[token];
    State.require(asset.flags & AF_ADDED != 0);
    asset.trusted = trusted;
  }

  function internalSetFlags(address token, uint8 flags) internal {
    CollateralAsset storage asset = _assets[token];
    State.require(asset.flags & AF_ADDED != 0 && _tokens.contains(token));
    asset.flags = AF_ADDED | flags;
  }

  function internalAddAsset(address token, address trusted) internal virtual {
    Value.require(token != address(0));
    State.require(_tokens.add(token));

    _assets[token] = CollateralAsset({flags: type(uint8).max, trusted: trusted});
    _attachSource(token, true);
  }

  function internalRemoveAsset(address token) internal {
    if (token != address(0) && _tokens.remove(token)) {
      CollateralAsset storage asset = _assets[token];
      asset.flags = AF_ADDED;
      _attachSource(token, false);
    }
  }

  function _attachSource(address token, bool set) private {
    IManagedPriceRouter pricer = getPricer();
    if (address(pricer) != address(0)) {
      pricer.attachSource(token, set);
    }
  }

  function deposit(
    address account,
    address token,
    uint256 tokenAmount
  ) external override returns (uint256) {
    _ensureApproved(account, token, CollateralFundLib.APPROVED_DEPOSIT);
    return _depositAndMint(msg.sender, account, token, tokenAmount);
  }

  function invest(
    address account,
    address token,
    uint256 tokenAmount,
    address investTo
  ) external override returns (uint256) {
    _ensureApproved(account, token, CollateralFundLib.APPROVED_DEPOSIT | CollateralFundLib.APPROVED_INVEST);
    return _depositAndInvest(msg.sender, account, 0, token, tokenAmount, investTo);
  }

  function investIncludingDeposit(
    address account,
    uint256 depositValue,
    address token,
    uint256 tokenAmount,
    address investTo
  ) external override returns (uint256) {
    _ensureApproved(
      account,
      token,
      tokenAmount > 0 ? CollateralFundLib.APPROVED_DEPOSIT | CollateralFundLib.APPROVED_INVEST : CollateralFundLib.APPROVED_INVEST
    );
    return _depositAndInvest(msg.sender, account, depositValue, token, tokenAmount, investTo);
  }

  function internalPriceOf(address token) internal virtual returns (uint256) {
    return getPricer().pullAssetPrice(token, _sourceFuses);
  }

  function withdraw(
    address account,
    address to,
    address token,
    uint256 amount
  ) external override returns (uint256) {
    _ensureApproved(account, token, CollateralFundLib.APPROVED_WITHDRAW);
    return _withdraw(account, to, token, amount);
  }

  function _withdraw(
    address from,
    address to,
    address token,
    uint256 amount
  ) private returns (uint256) {
    if (amount > 0) {
      uint256 value;
      if (amount == type(uint256).max) {
        value = _collateral.balanceOf(from);
        if (value > 0) {
          uint256 price = internalPriceOf(token);
          if (price != 0) {
            amount = value.wadDiv(price);
          } else {
            value = 0;
          }
        }
      } else {
        value = amount.wadMul(internalPriceOf(token));
      }

      if (value > 0) {
        _collateral.burn(from, value);
        IERC20(token).safeTransfer(to, amount);
        return amount;
      }
    }

    return 0;
  }

  function _ensureApproved(
    address account,
    address token,
    uint8 accessFlags
  ) private view returns (CollateralAsset storage asset) {
    return __ensureApproved(msg.sender, account, token, accessFlags);
  }

  function __ensureApproved(
    address operator,
    address account,
    address token,
    uint8 accessFlags
  ) private view returns (CollateralAsset storage asset) {
    _onlyApproved(operator, account, accessFlags);
    asset = _onlyActiveAsset(token, accessFlags);
  }

  function _onlyActiveAsset(address token, uint8 accessFlags) private view returns (CollateralAsset storage asset) {
    asset = _assets[token];
    uint8 flags = asset.flags;
    State.require(flags & AF_ADDED != 0);
    if (flags & accessFlags != accessFlags) {
      if (_tokens.contains(token)) {
        revert Errors.OperationPaused();
      } else {
        revert Errors.IllegalState();
      }
    }
  }

  function internalIsTrusted(
    CollateralAsset storage asset,
    address operator,
    address token
  ) internal view virtual returns (bool) {
    token;
    return operator == asset.trusted;
  }

  function _ensureTrusted(
    address operator,
    address account,
    address token,
    uint8 accessFlags
  ) private view returns (CollateralAsset storage asset) {
    asset = __ensureApproved(operator, account, token, accessFlags);
    Access.require(internalIsTrusted(asset, msg.sender, token));
  }

  function __deposit(
    address from,
    address token,
    uint256 amount
  ) private returns (uint256 value, bool ok) {
    uint256 price = internalPriceOf(token);
    if (price != 0) {
      IERC20(token).safeTransferFrom(from, address(this), amount);
      value = amount.wadMul(price);
      ok = true;
    }
  }

  function _depositAndMint(
    address operator,
    address account,
    address token,
    uint256 tokenAmount
  ) private onlySpecial(account, CollateralFundLib.APPROVED_DEPOSIT) returns (uint256) {
    (uint256 value, bool ok) = __deposit(operator, token, tokenAmount);
    if (ok) {
      _collateral.mint(account, value);
      return value;
    }
    return 0;
  }

  function _depositAndInvest(
    address operator,
    address account,
    uint256 depositValue,
    address token,
    uint256 tokenAmount,
    address investTo
  ) private returns (uint256) {
    (uint256 value, bool ok) = __deposit(operator, token, tokenAmount);
    if (ok) {
      _collateral.mintAndTransfer(account, investTo, value, depositValue);
      return value + depositValue;
    }
    return 0;
  }

  function trustedDeposit(
    address operator,
    address account,
    address token,
    uint256 amount
  ) external returns (uint256) {
    _ensureTrusted(operator, account, token, CollateralFundLib.APPROVED_DEPOSIT);
    return _depositAndMint(operator, account, token, amount);
  }

  function trustedInvest(
    address operator,
    address account,
    uint256 depositValue,
    address token,
    uint256 tokenAmount,
    address investTo
  ) external returns (uint256) {
    _ensureTrusted(
      operator,
      account,
      token,
      tokenAmount > 0 ? CollateralFundLib.APPROVED_DEPOSIT | CollateralFundLib.APPROVED_INVEST : CollateralFundLib.APPROVED_INVEST
    );

    return _depositAndInvest(operator, account, depositValue, token, tokenAmount, investTo);
  }

  function trustedWithdraw(
    address operator,
    address account,
    address to,
    address token,
    uint256 amount
  ) external returns (uint256) {
    _ensureTrusted(operator, account, token, CollateralFundLib.APPROVED_WITHDRAW);
    return _withdraw(account, to, token, amount);
  }

  function setPaused(address token, bool paused) external onlyEmergencyAdmin {
    internalSetFlags(token, paused ? 0 : type(uint8).max);
  }

  function isPaused(address token) public view returns (bool) {
    return _assets[token].flags == type(uint8).max;
  }

  function setTrustedOperator(address token, address trusted) external aclHas(AccessFlags.LP_DEPLOY) {
    internalSetTrusted(token, trusted);
  }

  function setSpecialRoles(address operator, uint256 accessFlags) external aclHas(AccessFlags.LP_ADMIN) {
    internalSetSpecialApprovals(operator, accessFlags);
  }

  function addAsset(address token, address trusted) external aclHas(AccessFlags.LP_DEPLOY) {
    internalAddAsset(token, trusted);
    // TODO set fuses
  }

  function removeAsset(address token) external aclHas(AccessFlags.LP_DEPLOY) {
    internalRemoveAsset(token);
    // TODO set fuses
  }

  function assets() external view override returns (address[] memory) {
    return _tokens.values();
  }

  function borrow(
    address token,
    uint256 amount,
    address to
  ) external {
    _onlyActiveAsset(token, CollateralFundLib.APPROVED_BORROW);
    Value.require(amount > 0);

    ICollateralStakeManager bm = ICollateralStakeManager(IManagedCollateralCurrency(collateral()).borrowManager());
    uint256 value = amount.wadMul(internalPriceOf(token));
    State.require(value > 0);
    State.require(bm.verifyBorrowUnderlying(msg.sender, value));

    BorrowBalance storage balance = _borrowedBalances[token][msg.sender];
    require((balance.amount += uint128(amount)) >= amount);
    require((balance.value += uint128(value)) >= value);

    SafeERC20.safeTransfer(IERC20(token), to, amount);
  }

  function repay(address token, uint256 amount) external {
    _onlyActiveAsset(token, CollateralFundLib.APPROVED_BORROW);
    Value.require(amount > 0);

    SafeERC20.safeTransferFrom(IERC20(token), msg.sender, address(this), amount);

    BorrowBalance storage balance = _borrowedBalances[token][msg.sender];
    uint256 prevAmount = balance.amount;
    balance.amount = uint128(prevAmount - amount);

    uint256 prevValue = balance.value;
    uint256 value = (prevValue * amount) / prevAmount;
    balance.value = uint128(prevValue - value);

    ICollateralStakeManager bm = ICollateralStakeManager(IManagedCollateralCurrency(collateral()).borrowManager());
    State.require(bm.verifyRepayUnderlying(msg.sender, value));
  }

  function resetPriceGuard() external aclHasAny(AccessFlags.LP_ADMIN) {
    getPricer().resetSourceGroup();
  }
}

library CollateralFundLib {
  uint8 internal constant APPROVED_DEPOSIT = 1 << 0;
  uint8 internal constant APPROVED_INVEST = 1 << 1;
  uint8 internal constant APPROVED_WITHDRAW = 1 << 2;
  uint8 internal constant APPROVED_BORROW = 1 << 3;
}<|MERGE_RESOLUTION|>--- conflicted
+++ resolved
@@ -12,13 +12,9 @@
 import './interfaces/ICollateralFund.sol';
 import './Collateralized.sol';
 
-<<<<<<< HEAD
+// TODO tests for zero return on price lockup
+
 abstract contract CollateralFundBase is ICollateralFund, AccessHelper, PricingHelper {
-=======
-// TODO tests for zero return on price lockup
-
-abstract contract CollateralFundBase is ICollateralFund, PricingHelper {
->>>>>>> b62b259b
   using SafeERC20 for IERC20;
   using WadRayMath for uint256;
   using PercentageMath for uint256;
