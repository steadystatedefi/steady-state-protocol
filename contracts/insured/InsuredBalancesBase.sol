// SPDX-License-Identifier: agpl-3.0
pragma solidity ^0.8.4;

import '@openzeppelin/contracts/utils/Address.sol';
import '../tools/tokens/ERC20BalancelessBase.sol';
import '../libraries/Balances.sol';
import '../interfaces/ICoverageDistributor.sol';
import '../interfaces/IInsuredPool.sol';
import '../tools/math/WadRayMath.sol';
import '../funds/Collateralized.sol';

import 'hardhat/console.sol';

/// @title Insured Balances Base
/// @notice Holds balances of how much Insured owes to each Insurer in terms of rate
/// @dev Calculates retroactive premium paid by Insured to Insurer over-time.
/// @dev Insured pool tokens = investment * premium rate (e.g $1000 @ 5% premium = 50 tokens)
abstract contract InsuredBalancesBase is Collateralized, ERC20BalancelessBase {
  using WadRayMath for uint256;
  using Balances for Balances.RateAcc;
  using Balances for Balances.RateAccWithUint16;

  mapping(address => Balances.RateAccWithUint16) private _balances;
  Balances.RateAcc private _totalAllocatedDemand;

  uint32 private _cancelledAt;

  function _ensureHolder(uint16 flags) private view {
    Access.require(internalIsAllowedAsHolder(flags));
  }

  function _ensureHolder(address account) internal view {
    _ensureHolder(_balances[account].extra);
  }

  function _beforeMintOrBurn(address account) internal view returns (Balances.RateAccWithUint16 memory b, Balances.RateAcc memory totals) {
    b = _syncBalance(account);
    _ensureHolder(b.extra);
    totals = internalSyncTotals();
  }

  // slither-disable-next-line costly-loop
  function _afterMintOrBurn(
    address account,
    Balances.RateAccWithUint16 memory b,
    Balances.RateAcc memory totals
  ) internal {
    _balances[account] = b;
    _totalAllocatedDemand = totals;
  }

  /// @dev Mint the correct amount of tokens for the account (investor)
  /// @param account Account to mint to
  /// @param rateAmount Amount of rate
  // slither-disable-next-line costly-loop
  function internalMintForDemandedCoverage(address account, uint256 rateAmount) internal {
    (Balances.RateAccWithUint16 memory b, Balances.RateAcc memory totals) = _beforeMintOrBurn(account);

    Arithmetic.require((b.rate += uint88(rateAmount)) >= rateAmount);
    Arithmetic.require((totals.rate += uint96(rateAmount)) >= rateAmount);

    _afterMintOrBurn(account, b, totals);
    emit Transfer(address(0), address(account), rateAmount);
  }

  function internalBurnForDemandedCoverage(address account, uint256 rateAmount) internal {
    (Balances.RateAccWithUint16 memory b, Balances.RateAcc memory totals) = _beforeMintOrBurn(account);

    b.rate = uint88(b.rate - rateAmount);
    totals.rate = uint96(totals.rate - rateAmount);

    _afterMintOrBurn(account, b, totals);
    emit Transfer(address(account), address(0), rateAmount);
  }

  function transferBalance(
    address sender,
    address recipient,
    uint256 amount
  ) internal override {
    Balances.RateAccWithUint16 memory b = _syncBalance(sender);
    b.rate = uint88(b.rate - amount);
    _balances[sender] = b;

    b = _syncBalance(recipient);
    b.rate += uint88(amount);
    _balances[recipient] = b;
  }

  function internalIsAllowedAsHolder(uint16 status) internal view virtual returns (bool);

  /// @dev Cancel this policy
  function internalCancelRates() internal {
    State.require(_cancelledAt == 0);
    _cancelledAt = uint32(block.timestamp);
  }

  /// @dev Return timestamp or time that the cancelled state occurred
  function _syncTimestamp() private view returns (uint32) {
    uint32 ts = _cancelledAt;
    return ts > 0 ? ts : uint32(block.timestamp);
  }

  /// @dev Update premium paid of entire pool
  function internalExpectedTotals(uint32 at) internal view returns (Balances.RateAcc memory) {
    Value.require(at >= block.timestamp);
    uint32 ts = _cancelledAt;
    return _totalAllocatedDemand.sync(ts > 0 && ts <= at ? ts : at);
  }

  /// @dev Update premium paid of entire pool
  function internalSyncTotals() internal view returns (Balances.RateAcc memory) {
    return _totalAllocatedDemand.sync(_syncTimestamp());
  }

  /// @dev Update premium paid to an account
  function _syncBalance(address account) private view returns (Balances.RateAccWithUint16 memory b) {
    return _balances[account].sync(_syncTimestamp());
  }

  /// @notice Balance of the account, which is the rate paid to it
  /// @param account The account to query
  /// @return Rate paid to this account
  function balanceOf(address account) public view override returns (uint256) {
    return _balances[account].rate;
  }

  /// @notice Balance and total accumulated of the account
  /// @param account The account to query
  /// @return rate The rate paid to this account
  /// @return premium The total premium paid to this account
  function balancesOf(address account) public view returns (uint256 rate, uint256 premium) {
    Balances.RateAccWithUint16 memory b = _syncBalance(account);
    return (b.rate, b.accum);
  }

  /// @notice Total Supply - also the current premium rate
  /// @return The total premium rate
  function totalSupply() public view override returns (uint256) {
    return _totalAllocatedDemand.rate;
  }

  /// @notice Total Premium rate and accumulated
  /// @return rate The current rate paid by the insured
  /// @return accumulated The total amount of premium to be paid for the policy
  function totalPremium() public view returns (uint256 rate, uint256 accumulated) {
    Balances.RateAcc memory totals = internalSyncTotals();
    return (totals.rate, totals.accum);
  }

  function internalSetServiceAccountStatus(address account, uint16 status) internal virtual {
    Value.require(status > 0);
    if (_balances[account].extra == 0) {
      Value.require(Address.isContract(account));
    }
    _balances[account].extra = status;
  }

  function getAccountStatus(address account) internal view virtual returns (uint16) {
    return _balances[account].extra;
  }

  /// @dev Reconcile the amount of collected premium and current premium rate with the Insurer
  /// @param insurer The insurer to reconcile with
  /// @param updateRate Whether the total rate of this Insured pool should be updated
  /// @return receivedCoverage Amount of new coverage provided since the last reconcilation
  /// @return receivedCollateral Amount of collateral currency received during this reconcilation (<= receivedCoverage)
  /// @return coverage The new information on coverage demanded, provided and premium paid
  function internalReconcileWithInsurer(ICoverageDistributor insurer, bool updateRate)
    internal
    returns (
      uint256 receivedCoverage,
      uint256 receivedCollateral,
      DemandedCoverage memory coverage
    )
  {
    Balances.RateAccWithUint16 memory b = _syncBalance(address(insurer));
    _ensureHolder(b.extra);

    (receivedCoverage, receivedCollateral, coverage) = insurer.receiveDemandedCoverage(address(this), 0);
    // console.log('internalReconcileWithInsurer', address(this), coverage.totalPremium, coverage.premiumRate);
<<<<<<< HEAD
=======
    if (receivedCoverage != 0 || receivedCollateral != 0) {
      internalCoverageReceived(address(insurer), receivedCoverage, receivedCollateral);
    }
>>>>>>> dc8b043f

    (Balances.RateAcc memory totals, bool updated) = _syncInsurerBalance(b, coverage);

    if (coverage.premiumRate != b.rate && (coverage.premiumRate > b.rate || updateRate)) {
      if (!updated) {
        totals = internalSyncTotals();
        updated = true;
      }
      uint88 prevRate = b.rate;
      Arithmetic.require((b.rate = uint88(coverage.premiumRate)) == coverage.premiumRate);
      if (prevRate > b.rate) {
        totals.rate -= prevRate - b.rate;
      } else {
        totals.rate += b.rate - prevRate;
      }
    }

    if (updated) {
      _totalAllocatedDemand = totals;
      _balances[address(insurer)] = b;
    }
  }

<<<<<<< HEAD
=======
  function internalCoverageReceived(
    address insurer,
    uint256 receivedCoverage,
    uint256 receivedCollateral
  ) internal virtual;

>>>>>>> dc8b043f
  function _syncInsurerBalance(Balances.RateAccWithUint16 memory b, DemandedCoverage memory coverage)
    private
    view
    returns (Balances.RateAcc memory totals, bool)
  {
    uint256 diff;
    if (b.accum != coverage.totalPremium) {
      totals = internalSyncTotals();
      if (b.accum < coverage.totalPremium) {
        // technical underpayment
        diff = coverage.totalPremium - b.accum;
        diff += totals.accum;
        Arithmetic.require((totals.accum = uint128(diff)) == diff);
      } else {
        totals.accum -= uint128(diff = b.accum - coverage.totalPremium);
      }

      b.accum = uint120(coverage.totalPremium);
    }

    return (totals, diff != 0);
  }

  /// @dev Do the same as `internalReconcileWithInsurer` but only as a view, don't make changes
  function internalReconcileWithInsurerView(ICoverageDistributor insurer, Balances.RateAcc memory totals)
    internal
    view
    returns (
      uint256 receivedCoverage,
      DemandedCoverage memory coverage,
      Balances.RateAccWithUint16 memory b
    )
  {
    b = _syncBalance(address(insurer));
    _ensureHolder(b.extra);

    (receivedCoverage, coverage) = insurer.receivableDemandedCoverage(address(this), 0);
    State.require(b.updatedAt >= coverage.premiumUpdatedAt);

    (totals, ) = _syncInsurerBalance(b, coverage);

    if (coverage.premiumRate != b.rate && (coverage.premiumRate > b.rate)) {
      Arithmetic.require((b.rate = uint88(coverage.premiumRate)) == coverage.premiumRate);
    }
  }

  function totalReceivedCollateral() public view returns (uint256 u) {
    (, , u) = ISubBalance(collateral()).balancesOf(address(this));
  }
}<|MERGE_RESOLUTION|>--- conflicted
+++ resolved
@@ -179,12 +179,10 @@
 
     (receivedCoverage, receivedCollateral, coverage) = insurer.receiveDemandedCoverage(address(this), 0);
     // console.log('internalReconcileWithInsurer', address(this), coverage.totalPremium, coverage.premiumRate);
-<<<<<<< HEAD
-=======
+
     if (receivedCoverage != 0 || receivedCollateral != 0) {
       internalCoverageReceived(address(insurer), receivedCoverage, receivedCollateral);
     }
->>>>>>> dc8b043f
 
     (Balances.RateAcc memory totals, bool updated) = _syncInsurerBalance(b, coverage);
 
@@ -208,15 +206,12 @@
     }
   }
 
-<<<<<<< HEAD
-=======
   function internalCoverageReceived(
     address insurer,
     uint256 receivedCoverage,
     uint256 receivedCollateral
   ) internal virtual;
 
->>>>>>> dc8b043f
   function _syncInsurerBalance(Balances.RateAccWithUint16 memory b, DemandedCoverage memory coverage)
     private
     view
