--- conflicted
+++ resolved
@@ -126,7 +126,8 @@
     internalJoinProcessed(msg.sender, accepted);
   }
 
-<<<<<<< HEAD
+  ///@notice Reconcile with all chartered insurers
+  ///@return receivedCoverage returns the total amount of received coverage
   function reconcileWithAllInsurers()
     external
     onlyAdmin
@@ -136,11 +137,6 @@
       uint256 providedCoverage
     )
   {
-=======
-  ///@notice Reconcile with all chartered insurers
-  ///@return receivedCoverage returns the total amount of received coverage
-  function reconcileWithAllInsurers() external onlyAdmin returns (uint256 receivedCoverage) {
->>>>>>> 4e1213b1
     return _reconcileWithInsurers(0, type(uint256).max);
   }
 
@@ -160,7 +156,7 @@
     return _reconcileWithInsurers(startIndex, count);
   }
 
-<<<<<<< HEAD
+  ///@dev Go through each insurer and reconcile with them, but don't update the rate
   function _reconcileWithInsurers(uint256 startIndex, uint256 count)
     private
     returns (
@@ -169,10 +165,6 @@
       uint256 providedCoverage
     )
   {
-=======
-  ///@dev Go through each insurer and reconcile with them, but don't update the rate
-  function _reconcileWithInsurers(uint256 startIndex, uint256 count) private returns (uint256 receivedCoverage) {
->>>>>>> 4e1213b1
     address[] storage insurers = getCharteredInsurers();
     uint256 max = insurers.length;
     unchecked {
