// SPDX-License-Identifier: agpl-3.0
pragma solidity ^0.8.4;

import './ImperpetualPoolStorage.sol';
import './ImperpetualPoolExtension.sol';
import './WeightedPoolBase.sol';

/// @title Index Pool Base with Perpetual Index Pool Tokens
/// @notice Handles adding coverage by users.
abstract contract ImperpetualPoolBase is ImperpetualPoolStorage {
  using Math for uint256;
  using WadRayMath for uint256;
  using PercentageMath for uint256;
  using Balances for Balances.RateAcc;

  constructor(ImperpetualPoolExtension extension, JoinablePoolExtension joinExtension) WeightedPoolBase(extension, joinExtension) {}

  function _addCoverage(uint256 value)
    private
    returns (
      bool done,
      AddCoverageParams memory params,
      PartialState memory part
    )
  {
    uint256 excessCoverage = _excessCoverage;
    if (excessCoverage > 0 || value > 0) {
      uint256 newExcess;
      uint256 loopLimit;
      (newExcess, loopLimit, params, part) = super.internalAddCoverage(value + excessCoverage, defaultLoopLimit(LoopLimitType.AddCoverage, 0));

      if (newExcess != excessCoverage) {
        internalSetExcess(newExcess);
      }

      internalAutoPullDemand(params, loopLimit, newExcess > 0, value);

      done = true;
    }
  }

  /// @dev Updates the user's balance based upon the current exchange rate of $CC to $Pool_Coverage
  /// @dev Update the new amount of excess coverage
  function internalMintForCoverage(address account, uint256 value) internal override {
    (bool done, AddCoverageParams memory params, PartialState memory part) = _addCoverage(value);

    // TODO:TEST test adding coverage to an empty pool
    _mint(account, done ? value.rayDiv(exchangeRate(super.internalGetPremiumTotals(part, params.premium), value)) : 0, value);
  }

  function internalSubrogated(uint256 value) internal override {
    internalSetExcess(_excessCoverage + value);
  }

  function updateCoverageOnCancel(
    address insured,
    uint256 payoutValue,
    uint256 advanceValue,
    uint256 recoveredValue,
    uint256 premiumDebt
  ) external onlySelf returns (uint256) {
    Value.require(advanceValue >= subBalanceOfCollateral(insured));

    advanceValue = advanceValue + recoveredValue;

    // a value this insurer has already credited to the insured
    uint256 givenValue = advanceValue + premiumDebt;

    uint256 premiumDebtRecovery;
    // the outstanding premium debt is deducted as if it was paid out - this will reduce the total value (but it can be recovered, see below)
    if (premiumDebt > 0) {
      Arithmetic.require((_burntPremium += uint128(premiumDebt)) >= premiumDebt);
    }

    if (givenValue > payoutValue) {
      recoveredValue = advanceValue.boundedSub(payoutValue);

      // the premium debt recovery is limited to the payout value, the payout value is deducted by the debt
      (payoutValue, premiumDebtRecovery) = payoutValue.boundedMaxSub(premiumDebt);
    } else if (givenValue < payoutValue) {
      premiumDebtRecovery = premiumDebt;
      payoutValue -= premiumDebt;

      uint256 underpay = payoutValue - advanceValue;
      if (underpay > 0 && underpay > (recoveredValue = _calcAvailableDrawdownReserve(advanceValue))) {
        underpay = recoveredValue;
      }
      recoveredValue = 0;

      payoutValue = advanceValue + underpay;
    }

    if (premiumDebtRecovery > 0) {
      // the part of payout that was deducted and will be applied as value recovery
      // it will be available as an extra coverage drawdown - this will increase the total value
      _deltaDrawdown += premiumDebtRecovery.asInt128();
    }

    closeCollateralSubBalance(insured, payoutValue);

    if (recoveredValue > 0) {
      internalSetExcess(_excessCoverage + recoveredValue);
      internalOnCoverageRecovered();
    }

    return payoutValue;
  }

  function updateCoverageOnReconcile(
    address insured,
    uint256 receivedCoverage,
    uint256 totalCovered
  ) external onlySelf returns (uint256) {
<<<<<<< HEAD
    uint256 expectedAmount = totalCovered.percentMul(_params.coveragePrepayPct);
    uint256 actualAmount = subBalanceOfCollateral(insured);
=======
    uint256 expectedAmount = totalCovered.percentMul(_params.coverageForepayPct);
    uint256 actualAmount = _insuredBalances[insured];
>>>>>>> dc8b043f

    if (actualAmount < expectedAmount) {
      uint256 d = expectedAmount - actualAmount;
      if (d < receivedCoverage) {
        receivedCoverage = d;
      }
      if ((d = balanceOfCollateral(address(this))) < receivedCoverage) {
        receivedCoverage = d;
      }

      if (receivedCoverage > 0) {
        transferCollateral(insured, receivedCoverage);
      }
    } else {
      receivedCoverage = 0;
    }

    return receivedCoverage;
  }

  /// @dev Attempt to take the excess coverage and fill batches
  /// @dev Occurs when there is excess and a new batch is ready (more demand added)
  function pushCoverageExcess() public override {
    _addCoverage(0);
  }

  function totalSupplyValue(DemandedCoverage memory coverage, uint256 added) private view returns (uint256 v) {
    v = coverage.totalCovered.addInt(_deltaDrawdown);
    v += coverage.pendingCovered + _excessCoverage;
    v = v - added;
    v += coverage.totalPremium - _burntPremium;
  }

  function totalSupplyValue() public view returns (uint256) {
    return totalSupplyValue(super.internalGetPremiumTotals(), 0);
  }

  function exchangeRate(DemandedCoverage memory coverage, uint256 added) private view returns (uint256 v) {
    if ((v = totalSupply()) > 0) {
      v = totalSupplyValue(coverage, added).rayDiv(v);
    } else {
      v = WadRayMath.RAY;
    }
  }

  function exchangeRate() public view override returns (uint256 v) {
    return exchangeRate(super.internalGetPremiumTotals(), 0);
  }

  function balanceOf(address account) public view override returns (uint256) {
    return _balances[account].balance;
  }

  function balancesOf(address account)
    public
    view
    returns (
      uint256 value,
      uint256 balance,
      uint256 swappable
    )
  {
    balance = balanceOf(account);
    swappable = value = balance.rayMul(exchangeRate());
  }

  ///@notice Transfer a balance to a recipient, syncs the balances before performing the transfer
  ///@param sender  The sender
  ///@param recipient The receiver
  ///@param amount  Amount to transfer
  function transferBalance(
    address sender,
    address recipient,
    uint256 amount
  ) internal override {
    _balances[sender].balance = uint128(_balances[sender].balance - amount);
    _balances[recipient].balance += uint128(amount);
  }

  function _burnValue(
    address account,
    uint256 value,
    DemandedCoverage memory coverage
  ) private returns (uint256 burntAmount) {
    _burn(account, burntAmount = value.rayDiv(exchangeRate(coverage, 0)), value);
  }

  function _burnPremium(
    address account,
    uint256 value,
    DemandedCoverage memory coverage
  ) internal returns (uint256 burntAmount) {
    Value.require(coverage.totalPremium >= _burntPremium + value);
    burntAmount = _burnValue(account, value, coverage);
    _burntPremium += value.asUint128();
  }

  function _burnCoverage(
    address account,
    uint256 value,
    address recepient,
    DemandedCoverage memory coverage
  ) internal returns (uint256 burntAmount) {
    // NB! removed for performance reasons - use carefully
    // Value.require(value <= _calcAvailableUserDrawdown(totalCovered + pendingCovered));

    burntAmount = _burnValue(account, value, coverage);

    _deltaDrawdown -= value.asInt128();
    transferCollateral(recepient, value);
  }

  function internalBurnPremium(
    address account,
    uint256 value,
    address drawdownRecepient
  ) internal override {
    DemandedCoverage memory coverage = super.internalGetPremiumTotals();
    drawdownRecepient != address(0) ? _burnCoverage(account, value, drawdownRecepient, coverage) : _burnPremium(account, value, coverage);
  }

  function __calcDrawdown(uint256 totalCovered, uint16 maxDrawdownPct) internal view returns (uint256 max, uint256 avail) {
    max = (totalCovered + _excessCoverage).percentMul(maxDrawdownPct);
    avail = max.boundedAddInt(_deltaDrawdown);
  }

  function _calcAvailableDrawdownReserve(uint256 extra) internal view returns (uint256 avail) {
    (, avail) = __calcDrawdown(_coveredTotal() + extra, PercentageMath.ONE - _params.coverageForepayPct);
  }

  function _calcAvailableUserDrawdown(uint256 totalCovered) internal view returns (uint256 max, uint256 avail) {
    return __calcDrawdown(totalCovered, _params.maxUserDrawdownPct);
  }

  function internalCollectDrawdownPremium() internal override returns (uint256 maxDrawdownValue, uint256 availableDrawdownValue) {
    uint256 extYield = IManagedCollateralCurrency(collateral()).pullYield();
    if (extYield > 0) {
      _deltaDrawdown += extYield.asInt128();
    }
    return _calcAvailableUserDrawdown(_coveredTotal());
  }
}<|MERGE_RESOLUTION|>--- conflicted
+++ resolved
@@ -111,13 +111,8 @@
     uint256 receivedCoverage,
     uint256 totalCovered
   ) external onlySelf returns (uint256) {
-<<<<<<< HEAD
-    uint256 expectedAmount = totalCovered.percentMul(_params.coveragePrepayPct);
+    uint256 expectedAmount = totalCovered.percentMul(_params.coverageForepayPct);
     uint256 actualAmount = subBalanceOfCollateral(insured);
-=======
-    uint256 expectedAmount = totalCovered.percentMul(_params.coverageForepayPct);
-    uint256 actualAmount = _insuredBalances[insured];
->>>>>>> dc8b043f
 
     if (actualAmount < expectedAmount) {
       uint256 d = expectedAmount - actualAmount;
