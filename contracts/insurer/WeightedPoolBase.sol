// SPDX-License-Identifier: agpl-3.0
pragma solidity ^0.8.4;

import '../tools/math/PercentageMath.sol';
import '../tools/upgradeability/Delegator.sol';
import '../tools/tokens/ERC1363ReceiverBase.sol';
import '../libraries/Balances.sol';
import '../interfaces/IInsurerPool.sol';
import '../interfaces/IInsuredPool.sol';
import './WeightedPoolStorage.sol';
import './WeightedPoolExtension.sol';

// Handles all user-facing actions. Handles adding coverage (not demand) and tracking user tokens
abstract contract WeightedPoolBase is IInsurerPoolCore, WeightedPoolTokenStorage, Delegator, ERC1363ReceiverBase {
  using WadRayMath for uint256;
  using PercentageMath for uint256;
  using Balances for Balances.RateAcc;

  address internal immutable _extension;

  event ExcessCoverageIncreased(uint256 coverageExcess);

  constructor(uint256 unitSize, WeightedPoolExtension extension) WeightedRoundsBase(unitSize) {
    require(extension.coverageUnitSize() == unitSize);
    _extension = address(extension);
  }

  // solhint-disable-next-line payable-fallback
  fallback() external {
    // all IInsurerPoolDemand etc functions should be delegated to the extension
    _delegate(_extension);
  }

  function internalSetPoolParams(WeightedPoolParams memory params) internal {
    require(params.minUnitsPerRound > 0);
    require(params.maxUnitsPerRound >= params.minUnitsPerRound);

    require(params.maxAdvanceUnits >= params.minAdvanceUnits);
    require(params.minAdvanceUnits >= params.maxUnitsPerRound);

    require(params.minInsuredShare > 0);
    require(params.maxInsuredShare > params.minInsuredShare);
    require(params.maxInsuredShare <= PercentageMath.ONE);

    require(params.riskWeightTarget > 0);
    require(params.riskWeightTarget < PercentageMath.ONE);
    _params = params;
  }

  function charteredDemand() external pure override returns (bool) {
    return true;
  }

  /// @dev Updates the user's balance based upon the current exchange rate of $CC to $Pool_Coverage
  function _mintForCoverage(address account, uint256 coverageAmount) private {
    (UserBalance memory b, Balances.RateAcc memory totals) = _beforeBalanceUpdate(account);

    uint256 excessCoverage = _excessCoverage;
    if (coverageAmount > 0 || excessCoverage > 0) {
<<<<<<< HEAD
      (uint256 newExcess, , AddCoverageParams memory p, PartialState memory part, Rounds.Batch memory bp) = super.internalAddCoverage(
=======
      (uint256 newExcess, , AddCoverageParams memory p, PartialState memory part) = super.internalAddCoverage(
>>>>>>> c222804b
        coverageAmount + excessCoverage,
        type(uint256).max
      );

      if (newExcess != excessCoverage) {
        _excessCoverage = newExcess;
        if (newExcess > excessCoverage) {
          emit ExcessCoverageIncreased(newExcess);
        }
      }

      _afterBalanceUpdate(newExcess, totals, super.internalGetPremiumTotals(part, p.premium));
    }

    emit Transfer(address(0), account, coverageAmount);

    uint256 amount = coverageAmount.rayDiv(exchangeRate()) + b.balance;
    require(amount == (b.balance = uint128(amount)));
    _balances[account] = b;
  }

  function updateCoverageOnCancel(uint256 paidoutCoverage, uint256 excess) public {
    require(msg.sender == address(this));

    DemandedCoverage memory coverage = super.internalGetPremiumTotals();
    Balances.RateAcc memory totals = _beforeAnyBalanceUpdate();

    uint256 excessCoverage = _excessCoverage + excess;
    if (paidoutCoverage > 0) {
      uint256 total = coverage.totalCovered + coverage.pendingCovered + excessCoverage;
      _inverseExchangeRate = WadRayMath.RAY - total.rayDiv(total + paidoutCoverage).rayMul(exchangeRate());
    }

    if (excess > 0) {
      _excessCoverage = excessCoverage;
      emit ExcessCoverageIncreased(excessCoverage);
    }
    _afterBalanceUpdate(excessCoverage, totals, coverage);

    internalPostCoverageCancel();
  }

  function internalPostCoverageCancel() internal virtual {
    pushCoverageExcess();
  }

  ///@dev Attempt to take the excess coverage and fill batches. AKA if the pool is full, a user deposits and then
  /// an insured adds more demand
  function pushCoverageExcess() public {
    uint256 excessCoverage = _excessCoverage;
    if (excessCoverage == 0) {
      return;
    }

    (uint256 newExcess, , AddCoverageParams memory p, PartialState memory part) = super.internalAddCoverage(
      excessCoverage,
      type(uint256).max
    );

<<<<<<< HEAD
    (uint256 newExcess, , AddCoverageParams memory p, PartialState memory part, Rounds.Batch memory bp) = super.internalAddCoverage(
      excessCoverage,
      type(uint256).max
    );

    if (newExcess != excessCoverage) {
      _excessCoverage = newExcess;
      _afterBalanceUpdate(newExcess, totals, super.internalGetPremiumTotals(part, bp, p.premium));
    }
=======
    Balances.RateAcc memory totals = _beforeAnyBalanceUpdate();
    _excessCoverage = newExcess;
    _afterBalanceUpdate(newExcess, totals, super.internalGetPremiumTotals(part, p.premium));
>>>>>>> c222804b
  }

  function internalBurn(address account, uint256 coverageAmount) internal returns (uint256) {
    (UserBalance memory b, Balances.RateAcc memory totals) = _beforeBalanceUpdate(account);

    {
      uint256 balance = uint256(b.balance).rayMul(exchangeRate());
      if (coverageAmount >= balance) {
        coverageAmount = balance;
        b.balance = 0;
      } else {
        b.balance = uint128(b.balance - coverageAmount.rayDiv(exchangeRate()));
      }
    }

    if (coverageAmount > 0) {
      totals = _afterBalanceUpdate(_excessCoverage -= coverageAmount, totals, super.internalGetPremiumTotals());
    }
    emit Transfer(account, address(0), coverageAmount);
    _balances[account] = b;

    transferCollateral(account, coverageAmount);

    return coverageAmount;
  }

  function balanceOf(address account) public view override returns (uint256) {
    return uint256(_balances[account].balance).rayMul(exchangeRate());
  }

  ///@dev returns the ($CC coverage, $PC coverage, premium accumulated) of a user
  function balancesOf(address account)
    public
    view
    returns (
      uint256 coverage,
      uint256 scaled,
      uint256 premium
    )
  {
    scaled = scaledBalanceOf(account);
    coverage = scaled.rayMul(exchangeRate());
    (, premium) = interestOf(account);
  }

  function scaledBalanceOf(address account) public view override returns (uint256) {
    return _balances[account].balance;
  }

  function totalSupply() public view override returns (uint256) {
    DemandedCoverage memory coverage = super.internalGetPremiumTotals();
    return coverage.totalCovered + coverage.pendingCovered + _excessCoverage;
  }

  /// @dev Returns the current rate that this user earns per-block, and the amount of premium accumulated
  function interestOf(address account) public view override returns (uint256 rate, uint256 accumulated) {
    Balances.RateAcc memory totals = _beforeAnyBalanceUpdate();
    UserBalance memory b = _balances[account];

    accumulated = _premiums[account];

    if (b.balance > 0) {
      uint256 premiumDiff = totals.accum - b.premiumBase;
      if (premiumDiff > 0) {
        accumulated += uint256(b.balance).rayMul(premiumDiff);
      }
      return (uint256(b.balance).rayMul(totals.rate), accumulated);
    }

    return (0, accumulated);
  }

  function exchangeRate() public view override(IInsurerPoolCore, WeightedPoolStorage) returns (uint256) {
    return WeightedPoolStorage.exchangeRate();
  }

  function statusOf(address account) external view returns (InsuredStatus status) {
    if ((status = internalGetStatus(account)) == InsuredStatus.Unknown && internalIsInvestor(account)) {
      status = InsuredStatus.NotApplicable;
    }
    return status;
  }

  ///@notice Transfer a balance to a recipient, syncs the balances before performing the transfer
  ///@param sender  The sender
  ///@param recipient The receiver
  ///@param amount  Amount to transfer
  function transferBalance(
    address sender,
    address recipient,
    uint256 amount
  ) internal override {
    (UserBalance memory b, Balances.RateAcc memory totals) = _beforeBalanceUpdate(sender);

    b.balance = uint128(b.balance - amount);
    _balances[sender] = b;

    b = _syncBalance(recipient, totals);
    amount += b.balance;
    require((b.balance = uint128(amount)) == amount);
    _balances[recipient] = b;
  }

  function internalReceiveTransfer(
    address operator,
    address account,
    uint256 amount,
    bytes calldata data
  ) internal override onlyCollateralCurrency {
    require(data.length == 0);
    require(
      operator != address(this) && account != address(this) && internalGetStatus(account) == InsuredStatus.Unknown
    );

    _mintForCoverage(account, amount);
  }

  function withdrawable(address account) public view override returns (uint256 amount) {
    amount = _excessCoverage;
    if (amount > 0) {
      uint256 bal = balanceOf(account);
      if (amount > bal) {
        amount = bal;
      }
    }
  }

  function withdrawAll() external override returns (uint256) {
    return internalBurn(msg.sender, _excessCoverage);
  }

  // function getUnadjusted()
  //   external
  //   view
  //   returns (
  //     uint256 total,
  //     uint256 pendingCovered,
  //     uint256 pendingDemand
  //   )
  // {
  //   return internalGetUnadjustedUnits();
  // }

  // function applyAdjustments() external {
  //   internalApplyAdjustmentsToTotals();
  // }
}<|MERGE_RESOLUTION|>--- conflicted
+++ resolved
@@ -57,11 +57,7 @@
 
     uint256 excessCoverage = _excessCoverage;
     if (coverageAmount > 0 || excessCoverage > 0) {
-<<<<<<< HEAD
-      (uint256 newExcess, , AddCoverageParams memory p, PartialState memory part, Rounds.Batch memory bp) = super.internalAddCoverage(
-=======
       (uint256 newExcess, , AddCoverageParams memory p, PartialState memory part) = super.internalAddCoverage(
->>>>>>> c222804b
         coverageAmount + excessCoverage,
         type(uint256).max
       );
@@ -116,26 +112,11 @@
       return;
     }
 
-    (uint256 newExcess, , AddCoverageParams memory p, PartialState memory part) = super.internalAddCoverage(
-      excessCoverage,
-      type(uint256).max
-    );
-
-<<<<<<< HEAD
-    (uint256 newExcess, , AddCoverageParams memory p, PartialState memory part, Rounds.Batch memory bp) = super.internalAddCoverage(
-      excessCoverage,
-      type(uint256).max
-    );
-
-    if (newExcess != excessCoverage) {
-      _excessCoverage = newExcess;
-      _afterBalanceUpdate(newExcess, totals, super.internalGetPremiumTotals(part, bp, p.premium));
-    }
-=======
+    (uint256 newExcess, , AddCoverageParams memory p, PartialState memory part) = super.internalAddCoverage(excessCoverage, type(uint256).max);
+
     Balances.RateAcc memory totals = _beforeAnyBalanceUpdate();
     _excessCoverage = newExcess;
     _afterBalanceUpdate(newExcess, totals, super.internalGetPremiumTotals(part, p.premium));
->>>>>>> c222804b
   }
 
   function internalBurn(address account, uint256 coverageAmount) internal returns (uint256) {
@@ -246,9 +227,7 @@
     bytes calldata data
   ) internal override onlyCollateralCurrency {
     require(data.length == 0);
-    require(
-      operator != address(this) && account != address(this) && internalGetStatus(account) == InsuredStatus.Unknown
-    );
+    require(operator != address(this) && account != address(this) && internalGetStatus(account) == InsuredStatus.Unknown);
 
     _mintForCoverage(account, amount);
   }
