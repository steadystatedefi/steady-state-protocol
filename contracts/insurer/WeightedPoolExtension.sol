--- conflicted
+++ resolved
@@ -77,20 +77,10 @@
     return internalCancelCoverage(msg.sender, payoutRatio);
   }
 
-<<<<<<< HEAD
   function internalCancelCoverage(address insured, uint256 payoutRatio) private onlyActiveInsured returns (uint256 payoutValue) {
-=======
-  function internalCancelCoverage(address insured, uint256 payoutRatio)
-    private
-    onlyActiveInsured
-    returns (uint256 payoutValue)
-  {
-    (
-      DemandedCoverage memory coverage,
-      uint256 excessCoverage,
-      uint256 providedCoverage,
-      uint256 receivableCoverage
-    ) = super.internalCancelCoverage(insured);
+    (DemandedCoverage memory coverage, uint256 excessCoverage, uint256 providedCoverage, uint256 receivableCoverage) = super.internalCancelCoverage(
+      insured
+    );
 
     // receivableCoverage was not yet received by the insured, it was found during the cancallation
     // and caller relies on a coverage provided earlier
@@ -102,7 +92,6 @@
     // so this is a sanity check - insurance must be sync'ed before cancellation
     // otherwise there will be premium without actual supply of protocol tokens
     require(receivableCoverage <= (providedCoverage >> 4), 'coverage must be received before cancellation');
->>>>>>> c222804b
     internalSetStatus(insured, InsuredStatus.Declined);
 
     payoutValue = providedCoverage.rayMul(payoutRatio);
@@ -113,10 +102,7 @@
       transferCollateralFrom(insured, address(this), providedCoverage);
     }
     // this call is to consider / reinvest the released funds
-    WeightedPoolBase(address(this)).updateCoverageOnCancel(
-      payoutValue,
-      excessCoverage + providedCoverage + receivableCoverage
-    );
+    WeightedPoolBase(address(this)).updateCoverageOnCancel(payoutValue, excessCoverage + providedCoverage + receivableCoverage);
     // ^^ avoids code to be duplicated within WeightedPoolExtension to reduce contract size
   }
 
