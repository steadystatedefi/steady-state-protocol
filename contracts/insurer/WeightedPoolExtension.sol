// SPDX-License-Identifier: agpl-3.0
pragma solidity ^0.8.4;

import '../libraries/Balances.sol';
import './WeightedPoolStorage.sol';
import './WeightedPoolBase.sol';
import './InsurerJoinBase.sol';

// Handles Insured pool functions, adding/cancelling demand
abstract contract WeightedPoolExtension is ICoverageDistributor, WeightedPoolStorage, InsurerJoinBase {
  using WadRayMath for uint256;
  using PercentageMath for uint256;
  using Balances for Balances.RateAcc;

  constructor(uint256 unitSize) Collateralized(address(0)) WeightedRoundsBase(unitSize) {}

  /// @dev initiates evaluation of the insured pool by this insurer. May involve governance activities etc.
  /// IInsuredPool.joinProcessed will be called after the decision is made.
  function requestJoin(address insured) external override {
    require(msg.sender == insured); // TODO or admin?
    internalRequestJoin(insured);
  }

  /// @notice Coverage Unit Size is the minimum amount of coverage that can be demanded/provided
  /// @return The coverage unit size
  function coverageUnitSize() external view override returns (uint256) {
    return internalUnitSize();
  }

  /// @inheritdoc ICoverageDistributor
  function addCoverageDemand(
    uint256 unitCount,
    uint256 premiumRate,
    bool hasMore,
    uint256 loopLimit
  ) external override onlyActiveInsured returns (uint256 addedCount) {
    AddCoverageDemandParams memory params;
    params.insured = msg.sender;
    require(premiumRate == (params.premiumRate = uint40(premiumRate)));
    params.loopLimit = defaultLoopLimit(LoopLimitType.AddCoverageDemand, loopLimit);
    hasMore;
    require(unitCount <= type(uint64).max);

    addedCount = unitCount - super.internalAddCoverageDemand(uint64(unitCount), params);
    //If there was excess coverage before adding this demand, immediately assign it
    if (_excessCoverage > 0 && internalCanAddCoverage()) {
      // avoid addCoverage code to be duplicated within WeightedPoolExtension to reduce contract size
      WeightedPoolBase(address(this)).pushCoverageExcess();
    }
    return addedCount;
  }

  function cancelCoverageDemand(
    address insured,
    uint256 unitCount,
    uint256 loopLimit
  ) external override returns (uint256 cancelledUnits) {
    /*
    ATTN! Access check for msg.sender for this method is done by WeightedPoolBase.cancelCoverageDemand    
     */
    _onlyActiveInsured(insured);
    CancelCoverageDemandParams memory params;
    params.insured = insured;
    params.loopLimit = defaultLoopLimit(LoopLimitType.CancelCoverageDemand, loopLimit);

    if (unitCount > type(uint64).max) {
      unitCount = type(uint64).max;
    }

    // TODO event
    return internalCancelCoverageDemand(uint64(unitCount), params);
  }

  function cancelCoverage(address insured, uint256 payoutRatio) external override returns (uint256 payoutValue) {
    /*
    ATTN! Access check for msg.sender for this method is done by WeightedPoolBase.cancelCoverage
     */
    _onlyActiveInsured(insured);
    return internalCancelCoverage(insured, payoutRatio);
  }

  /// @dev Cancel all coverage for the insured and payout
  /// @param insured The address of the insured to cancel
  /// @param payoutRatio The RAY ratio of how much of provided coverage should be paid out
  /// @return payoutValue The amount of coverage paid out to the insured
  function internalCancelCoverage(address insured, uint256 payoutRatio) private returns (uint256 payoutValue) {
    (DemandedCoverage memory coverage, uint256 excessCoverage, uint256 providedCoverage, uint256 receivableCoverage, uint256 receivedPremium) = super
      .internalCancelCoverage(insured);
    // NB! receivableCoverage was not yet received by the insured, it was found during the cancallation
    // and caller relies on a coverage provided earlier

    // NB! when protocol is not fully covered, then there will be a discrepancy between the coverage provided ad-hoc
    // and the actual amount of protocol tokens made available during last sync
    // so this is a sanity check - insurance must be sync'ed before cancellation
    // otherwise there will be premium without actual supply of protocol tokens

    payoutValue = providedCoverage.rayMul(payoutRatio);

    require((receivableCoverage <= providedCoverage >> 16) && (receivableCoverage + payoutValue <= providedCoverage), 'must be reconciled');

    if (address(_premiumDistributor) != address(0)) {
      uint256 premiumDebt = _premiumDistributor.premiumAllocationFinished(insured, coverage.totalPremium, receivedPremium);
      unchecked {
        payoutValue = payoutValue <= premiumDebt ? 0 : payoutValue - premiumDebt;
      }
    }

    internalSetStatus(insured, InsuredStatus.Declined);

    return internalTransferCancelledCoverage(insured, payoutValue, excessCoverage, providedCoverage, providedCoverage - receivableCoverage);
  }

  function internalTransferCancelledCoverage(
    address insured,
    uint256 payoutValue,
    uint256 excessCoverage,
    uint256 providedCoverage,
    uint256 receivedCoverage
  ) internal virtual returns (uint256);

  /// @inheritdoc ICoverageDistributor
  function receivableDemandedCoverage(address insured, uint256 loopLimit)
    external
    view
    override
    returns (uint256 receivableCoverage, DemandedCoverage memory coverage)
  {
    GetCoveredDemandParams memory params;
    params.insured = insured;
    params.loopLimit = defaultLoopLimit(LoopLimitType.ReceivableDemandedCoverage, loopLimit);

    (coverage, , ) = internalGetCoveredDemand(params);
    return (params.receivedCoverage, coverage);
  }

<<<<<<< HEAD
  /// @inheritdoc ICoverageDistributor
  function receiveDemandedCoverage(address insured, uint256 loopLimit)
=======
  event DemandedCoverageReceived(address insured, uint256 receivedCoverage, uint256 receivedCollateral);

  /// @inheritdoc IInsurerPoolDemand
  function receiveDemandedCoverage(address insured)
>>>>>>> deca8ce0
    external
    override
    onlyActiveInsured
    returns (
      uint256 receivedCoverage,
      uint256 receivedCollateral,
      DemandedCoverage memory coverage
    )
  {
    GetCoveredDemandParams memory params;
    params.insured = insured;
    params.loopLimit = defaultLoopLimit(LoopLimitType.ReceiveDemandedCoverage, loopLimit);

    coverage = internalUpdateCoveredDemand(params);
    receivedCollateral = internalTransferDemandedCoverage(insured, params.receivedCoverage, coverage);

    if (address(_premiumDistributor) != address(0)) {
      _premiumDistributor.premiumAllocationUpdated(insured, coverage.totalPremium, params.receivedPremium, coverage.premiumRate);
    }

    emit DemandedCoverageReceived(insured, params.receivedCoverage, receivedCollateral);
    return (params.receivedCoverage, receivedCollateral, coverage);
  }

  function internalTransferDemandedCoverage(
    address insured,
    uint256 receivedCoverage,
    DemandedCoverage memory coverage
  ) internal virtual returns (uint256);

  /// @dev Prepare for an insured pool to join by setting the parameters
  function internalPrepareJoin(address insured) internal override {
    InsuredParams memory insuredParams = IInsuredPool(insured).insuredParams();

    uint256 maxShare = uint256(insuredParams.riskWeightPct).percentDiv(_params.riskWeightTarget);
    uint256 v;
    if (maxShare >= (v = _params.maxInsuredShare)) {
      maxShare = v;
    } else if (maxShare < (v = _params.minInsuredShare)) {
      maxShare = v;
    }

    super.internalSetInsuredParams(insured, Rounds.InsuredParams({minUnits: insuredParams.minUnitsPerInsurer, maxShare: uint16(maxShare)}));
  }

  function internalInitiateJoin(address insured) internal override returns (InsuredStatus) {
    IJoinHandler jh = governorContract();
    return address(jh) == address(0) ? InsuredStatus.Joining : jh.handleJoinRequest(insured);
  }

  ///@dev Return if an account has a balance or premium earned
  function internalIsInvestor(address account) internal view override(InsurerJoinBase, WeightedPoolStorage) returns (bool) {
    return WeightedPoolStorage.internalIsInvestor(account);
  }

  function internalGetStatus(address account) internal view override(InsurerJoinBase, WeightedPoolConfig) returns (InsuredStatus) {
    return WeightedPoolConfig.internalGetStatus(account);
  }

  function internalSetStatus(address account, InsuredStatus status) internal override {
    return super.internalSetInsuredStatus(account, status);
  }

  function internalAfterJoinOrLeave(address insured, InsuredStatus status) internal override {
    if (address(_premiumDistributor) != address(0)) {
      _premiumDistributor.registerPremiumSource(insured, status == InsuredStatus.Accepted);
    }
  }
}<|MERGE_RESOLUTION|>--- conflicted
+++ resolved
@@ -133,15 +133,10 @@
     return (params.receivedCoverage, coverage);
   }
 
-<<<<<<< HEAD
+  event DemandedCoverageReceived(address insured, uint256 receivedCoverage, uint256 receivedCollateral);
+
   /// @inheritdoc ICoverageDistributor
   function receiveDemandedCoverage(address insured, uint256 loopLimit)
-=======
-  event DemandedCoverageReceived(address insured, uint256 receivedCoverage, uint256 receivedCollateral);
-
-  /// @inheritdoc IInsurerPoolDemand
-  function receiveDemandedCoverage(address insured)
->>>>>>> deca8ce0
     external
     override
     onlyActiveInsured
