// SPDX-License-Identifier: agpl-3.0
pragma solidity ^0.8.4;

import '../tools/tokens/ERC20BalancelessBase.sol';
import '../tools/math/PercentageMath.sol';
import '../libraries/Balances.sol';
import '../interfaces/IInsurerPool.sol';
import '../interfaces/IInsuredPool.sol';
import '../interfaces/IJoinHandler.sol';
import '../insurance/InsurancePoolBase.sol';
import './WeightedRoundsBase.sol';

// Contains all variables for both base and extension contract. Allows for upgrades without corruption

/// @dev
/// @dev WARNING! This contract MUST NOT be extended with new fields after deployment
/// @dev
abstract contract WeightedPoolStorage is WeightedRoundsBase, InsurancePoolBase {
  using WadRayMath for uint256;
  using PercentageMath for uint256;
  using Balances for Balances.RateAcc;

  WeightedPoolParams internal _params;

  struct UserBalance {
    uint128 premiumBase;
    uint128 balance; // scaled
  }
  mapping(address => UserBalance) internal _balances;
  mapping(address => uint256) internal _premiums;

  Balances.RateAcc private _totalRate;

  uint256 internal _excessCoverage;
  uint256 internal _inverseExchangeRate;

  address internal _joinHandler;

  function _onlyActiveInsured() private view {
    require(internalGetInsuredStatus(msg.sender) == InsuredStatus.Accepted);
  }

  modifier onlyActiveInsured() {
    _onlyActiveInsured();
    _;
  }

  function _onlyInsured() private view {
    require(internalGetInsuredStatus(msg.sender) > InsuredStatus.Unknown);
  }

  modifier onlyInsured() {
    _onlyInsured();
    _;
  }

  ///@dev Used to determine the number of rounds to initialize a new batch
  function internalBatchAppend(
    uint80,
    uint32 openRounds,
    uint64 unitCount
  ) internal view override returns (uint24) {
    WeightedPoolParams memory params = _params;

    uint256 min = params.minAdvanceUnits / params.maxUnitsPerRound;
    uint256 max = params.maxAdvanceUnits / params.maxUnitsPerRound;
    if (min > type(uint24).max) {
      if (openRounds + min > max) {
        return 0;
      }
      min = type(uint24).max;
    }

    if (openRounds + min > max) {
      if (min < (max >> 1) || openRounds > (max >> 1)) {
        return 0;
      }
    }

    if (unitCount > type(uint24).max) {
      unitCount = type(uint24).max;
    }

    if ((unitCount /= uint64(min)) <= 1) {
      return uint24(min);
    }

    if ((max = (max - openRounds) / min) < unitCount) {
      min *= max;
    } else {
      min *= unitCount;
    }
    require(min > 0); // TODO sanity check - remove later

    return uint24(min);
  }

  function internalRoundLimits(
    uint80 totalUnitsBeforeBatch,
    uint24 batchRounds,
    uint16 unitPerRound,
    uint64 demandedUnits,
    uint16 maxShare
  )
    internal
    view
    override
    returns (
      uint16, // maxShareUnitsPerRound,
      uint16, // minUnitsPerRound,
      uint16, // readyUnitsPerRound
      uint16 // maxUnitsPerRound
    )
  {
    WeightedPoolParams memory params = _params;

<<<<<<< HEAD
    // console.log('internalRoundLimits-0', totalUnitsBeforeBatch, demandedUnits, batchRounds);
    // console.log('internalRoundLimits-1', unitPerRound, params.minUnitsPerRound, maxShare);

    uint256 x = (totalUnitsBeforeBatch + uint256(unitPerRound < params.minUnitsPerRound ? params.minUnitsPerRound : unitPerRound) * batchRounds)
      .percentMul(maxShare);
=======
    // max units that can be added in total for the share not to be exceeded
    uint256 x = (totalUnitsBeforeBatch +
      uint256(unitPerRound < params.minUnitsPerRound ? params.minUnitsPerRound : unitPerRound + 1) *
      batchRounds).percentMul(maxShare);
>>>>>>> c222804b

    if (x < demandedUnits + batchRounds) {
      x = 0;
    } else {
      unchecked {
        x = (x - demandedUnits) / batchRounds;
      }
      if (unitPerRound + x >= params.maxUnitsPerRound) {
        if (unitPerRound < params.minUnitsPerRound) {
          // this prevents lockup of a batch when demand is added by small portions
          params.minUnitsPerRound = unitPerRound + 1;
        }
      }

      if (x > type(uint16).max) {
        x = type(uint16).max;
      }
    }

    return (uint16(x), params.minUnitsPerRound, params.maxUnitsPerRound, params.overUnitsPerRound);
  }

  function internalBatchSplit(
    uint64 demandedUnits,
    uint64 minUnits,
    uint24 batchRounds,
    uint24 remainingUnits
  ) internal pure override returns (uint24 splitRounds) {
    // console.log('internalBatchSplit-0', demandedUnits, minUnits);
    // console.log('internalBatchSplit-1', batchRounds, remainingUnits);
    if (demandedUnits >= minUnits || demandedUnits + remainingUnits < minUnits) {
      if (remainingUnits <= batchRounds >> 2) {
        return 0;
      }
    }
    return remainingUnits;
  }

  function internalIsInvestor(address account) internal view virtual returns (bool) {
    UserBalance memory b = _balances[account];
    return b.premiumBase != 0 || b.balance != 0;
  }

  function internalGetStatus(address account) internal view virtual returns (InsuredStatus) {
    return super.internalGetInsuredStatus(account);
  }

  function exchangeRate() public view virtual returns (uint256) {
    return WadRayMath.RAY - _inverseExchangeRate;
  }

  /// @dev Performed before balance updates. The total rate accum by the pool is updated, and then the user balance is updated
  function _beforeAnyBalanceUpdate() internal view returns (Balances.RateAcc memory totals) {
    totals = _totalRate.sync(uint32(block.timestamp));
  }

  /// @dev Performed before balance updates. The total rate accum by the pool is updated, and then the user balance is updated
  function _beforeBalanceUpdate(address account) internal returns (UserBalance memory b, Balances.RateAcc memory totals) {
    totals = _beforeAnyBalanceUpdate();
    b = _syncBalance(account, totals);
  }

  /// @dev Updates _premiums with total premium earned by user. Each user's balance is marked by the amount
  ///  of premium collected by the pool at time of update
  function _syncBalance(address account, Balances.RateAcc memory totals) internal returns (UserBalance memory b) {
    b = _balances[account];
    if (b.balance > 0) {
      uint256 premiumDiff = totals.accum - b.premiumBase;
      if (premiumDiff > 0) {
        _premiums[account] += premiumDiff.rayMul(b.balance);
      }
    }
    b.premiumBase = totals.accum;
  }

  /// @dev After the balance of the pool is updated, update the _totalRate
  function _afterBalanceUpdate(
    uint256 newExcess,
    Balances.RateAcc memory totals,
    DemandedCoverage memory coverage
  ) internal returns (Balances.RateAcc memory) {
    // console.log('_afterBalanceUpdate', coverage.premiumRate, newExcess, coverage.totalCovered + coverage.pendingCovered);
    uint256 rate = coverage.premiumRate == 0 ? 0 : uint256(coverage.premiumRate).rayDiv(newExcess + coverage.totalCovered + coverage.pendingCovered); // earns per second * 10^27
    _totalRate = totals.setRateAfterSync(rate.rayMul(exchangeRate()));
    return totals;
  }
}

abstract contract WeightedPoolTokenStorage is WeightedPoolStorage, ERC20BalancelessBase {}

struct WeightedPoolParams {
  uint32 maxAdvanceUnits;
  uint32 minAdvanceUnits;
  uint16 riskWeightTarget;
  uint16 minInsuredShare;
  uint16 maxInsuredShare;
  uint16 minUnitsPerRound;
  uint16 maxUnitsPerRound;
  uint16 overUnitsPerRound;
}<|MERGE_RESOLUTION|>--- conflicted
+++ resolved
@@ -114,18 +114,9 @@
   {
     WeightedPoolParams memory params = _params;
 
-<<<<<<< HEAD
-    // console.log('internalRoundLimits-0', totalUnitsBeforeBatch, demandedUnits, batchRounds);
-    // console.log('internalRoundLimits-1', unitPerRound, params.minUnitsPerRound, maxShare);
-
-    uint256 x = (totalUnitsBeforeBatch + uint256(unitPerRound < params.minUnitsPerRound ? params.minUnitsPerRound : unitPerRound) * batchRounds)
+    // max units that can be added in total for the share not to be exceeded
+    uint256 x = (totalUnitsBeforeBatch + uint256(unitPerRound < params.minUnitsPerRound ? params.minUnitsPerRound : unitPerRound + 1) * batchRounds)
       .percentMul(maxShare);
-=======
-    // max units that can be added in total for the share not to be exceeded
-    uint256 x = (totalUnitsBeforeBatch +
-      uint256(unitPerRound < params.minUnitsPerRound ? params.minUnitsPerRound : unitPerRound + 1) *
-      batchRounds).percentMul(maxShare);
->>>>>>> c222804b
 
     if (x < demandedUnits + batchRounds) {
       x = 0;
