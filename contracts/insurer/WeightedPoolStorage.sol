// SPDX-License-Identifier: agpl-3.0
pragma solidity ^0.8.4;

import '../tools/math/PercentageMath.sol';
import '../insurance/InsurancePoolBase.sol';
import './WeightedRoundsBase.sol';

// Contains all variables for both base and extension contract. Allows for upgrades without corruption

/// @dev
/// @dev WARNING! This contract MUST NOT be extended with new fields after deployment
/// @dev
abstract contract WeightedPoolStorage is WeightedRoundsBase, InsurancePoolBase {
  using PercentageMath for uint256;
  using WadRayMath for uint256;

  WeightedPoolParams internal _params;

  struct UserBalance {
    uint128 balance; // scaled
    uint128 extra;
  }
  mapping(address => UserBalance) internal _balances;

  /// @dev Amount of coverage provided to the pool that is not satisfying demand
  uint256 internal _excessCoverage;
  uint256 internal _inverseExchangeRate;

  address internal _joinHandler;

  function _onlyActiveInsured() private view {
    require(internalGetInsuredStatus(msg.sender) == InsuredStatus.Accepted);
  }

  modifier onlyActiveInsured() {
    _onlyActiveInsured();
    _;
  }

  function _onlyInsured() private view {
    require(internalGetInsuredStatus(msg.sender) > InsuredStatus.Unknown);
  }

  modifier onlyInsured() {
    _onlyInsured();
    _;
  }

  ///@return The number of rounds to initialize a new batch
  function internalBatchAppend(
    uint80,
    uint32 openRounds,
    uint64 unitCount
  ) internal view override returns (uint24) {
    WeightedPoolParams memory params = _params;

    uint256 min = params.minAdvanceUnits / params.maxUnitsPerRound;
    uint256 max = params.maxAdvanceUnits / params.maxUnitsPerRound;
    if (min > type(uint24).max) {
      if (openRounds + min > max) {
        return 0;
      }
      min = type(uint24).max;
    }

    if (openRounds + min > max) {
      if (min < (max >> 1) || openRounds > (max >> 1)) {
        return 0;
      }
    }

    if (unitCount > type(uint24).max) {
      unitCount = type(uint24).max;
    }

    if ((unitCount /= uint64(min)) <= 1) {
      return uint24(min);
    }

    if ((max = (max - openRounds) / min) < unitCount) {
      min *= max;
    } else {
      min *= unitCount;
    }
    require(min > 0); // TODO sanity check - remove later

    return uint24(min);
  }

  /// @dev Calculate the limits of the number of units that can be added to a round
  function internalRoundLimits(
    uint80 totalUnitsBeforeBatch,
    uint24 batchRounds,
    uint16 unitPerRound,
    uint64 demandedUnits,
    uint16 maxShare
  )
    internal
    view
    override
    returns (
      uint16, // maxShareUnitsPerRound,
      uint16, // minUnitsPerRound,
      uint16, // readyUnitsPerRound //TODO: These labels do not correspond with actual return values
      uint16 // maxUnitsPerRound
    )
  {
    WeightedPoolParams memory params = _params;

    // max units that can be added in total for the share not to be exceeded
    uint256 x = (totalUnitsBeforeBatch + uint256(unitPerRound < params.minUnitsPerRound ? params.minUnitsPerRound : unitPerRound + 1) * batchRounds)
      .percentMul(maxShare);

    if (x < demandedUnits + batchRounds) {
      x = 0;
    } else {
      unchecked {
        x = (x - demandedUnits) / batchRounds;
      }
      if (unitPerRound + x >= params.maxUnitsPerRound) {
        if (unitPerRound < params.minUnitsPerRound) {
          // this prevents lockup of a batch when demand is added by small portions
          params.minUnitsPerRound = unitPerRound + 1;
        }
      }

      if (x > type(uint16).max) {
        x = type(uint16).max;
      }
    }

    return (uint16(x), params.minUnitsPerRound, params.maxUnitsPerRound, params.overUnitsPerRound);
  }

  /// TODO
  function internalBatchSplit(
    uint64 demandedUnits,
    uint64 minUnits,
    uint24 batchRounds,
    uint24 remainingUnits
  ) internal pure override returns (uint24 splitRounds) {
    // console.log('internalBatchSplit-0', demandedUnits, minUnits);
    // console.log('internalBatchSplit-1', batchRounds, remainingUnits);
    if (demandedUnits >= minUnits || demandedUnits + remainingUnits < minUnits) {
      if (remainingUnits <= batchRounds >> 2) {
        return 0;
      }
    }
    return remainingUnits;
  }

  function internalGetStatus(address account) internal view virtual returns (InsuredStatus) {
    return super.internalGetInsuredStatus(account);
  }

  /// @notice The exchange rate from shares to $CC
  /// @return The exchange rate
  function exchangeRate() public view virtual returns (uint256) {
    return WadRayMath.RAY - _inverseExchangeRate;
  }

<<<<<<< HEAD
  function internalIsInvestor(address account) internal view virtual returns (bool) {
    UserBalance memory b = _balances[account];
    return b.extra != 0 || b.balance != 0;
=======
  /// @dev Performed before all balance updates. The total rate accum by the pool is updated
  /// @return totals The new totals of the pool
  function _beforeAnyBalanceUpdate() internal view returns (Balances.RateAcc memory totals) {
    totals = _totalRate.sync(uint32(block.timestamp));
  }

  /// @dev Performed before balance updates.
  /// @dev Update the total, and then the account's premium
  function _beforeBalanceUpdate(address account) internal returns (UserBalance memory b, Balances.RateAcc memory totals) {
    totals = _beforeAnyBalanceUpdate();
    b = _syncBalance(account, totals);
>>>>>>> 4ba0c98b
  }
}

<<<<<<< HEAD
interface IExcessHandler {
  function pushCoverageExcess() external;
=======
  /// @dev Update the premium earned by a user, and then sets their premiumBase to the current pool accumulated per unit
  /// @return b The user's balance struct
  function _syncBalance(address account, Balances.RateAcc memory totals) internal returns (UserBalance memory b) {
    b = _balances[account];
    if (b.balance > 0) {
      uint256 premiumDiff = totals.accum - b.premiumBase;
      if (premiumDiff > 0) {
        _premiums[account] += premiumDiff.rayMul(b.balance);
      }
    }
    b.premiumBase = totals.accum;
  }
>>>>>>> 4ba0c98b

  function updateCoverageOnCancel(uint256 paidoutCoverage, uint256 excess) external;
}

struct WeightedPoolParams {
  uint32 maxAdvanceUnits;
  uint32 minAdvanceUnits;
  uint16 riskWeightTarget;
  uint16 minInsuredShare;
  uint16 maxInsuredShare;
  uint16 minUnitsPerRound;
  uint16 maxUnitsPerRound;
  uint16 overUnitsPerRound;
}<|MERGE_RESOLUTION|>--- conflicted
+++ resolved
@@ -159,43 +159,14 @@
     return WadRayMath.RAY - _inverseExchangeRate;
   }
 
-<<<<<<< HEAD
   function internalIsInvestor(address account) internal view virtual returns (bool) {
     UserBalance memory b = _balances[account];
     return b.extra != 0 || b.balance != 0;
-=======
-  /// @dev Performed before all balance updates. The total rate accum by the pool is updated
-  /// @return totals The new totals of the pool
-  function _beforeAnyBalanceUpdate() internal view returns (Balances.RateAcc memory totals) {
-    totals = _totalRate.sync(uint32(block.timestamp));
-  }
-
-  /// @dev Performed before balance updates.
-  /// @dev Update the total, and then the account's premium
-  function _beforeBalanceUpdate(address account) internal returns (UserBalance memory b, Balances.RateAcc memory totals) {
-    totals = _beforeAnyBalanceUpdate();
-    b = _syncBalance(account, totals);
->>>>>>> 4ba0c98b
   }
 }
 
-<<<<<<< HEAD
 interface IExcessHandler {
   function pushCoverageExcess() external;
-=======
-  /// @dev Update the premium earned by a user, and then sets their premiumBase to the current pool accumulated per unit
-  /// @return b The user's balance struct
-  function _syncBalance(address account, Balances.RateAcc memory totals) internal returns (UserBalance memory b) {
-    b = _balances[account];
-    if (b.balance > 0) {
-      uint256 premiumDiff = totals.accum - b.premiumBase;
-      if (premiumDiff > 0) {
-        _premiums[account] += premiumDiff.rayMul(b.balance);
-      }
-    }
-    b.premiumBase = totals.accum;
-  }
->>>>>>> 4ba0c98b
 
   function updateCoverageOnCancel(uint256 paidoutCoverage, uint256 excess) external;
 }
