--- conflicted
+++ resolved
@@ -49,31 +49,6 @@
 
   function internalOnCoverageRecovered() internal override {}
 
-<<<<<<< HEAD
-  function receivableDemandedCoverage(address insured) external view returns (uint256 availableCoverage, DemandedCoverage memory coverage) {
-    GetCoveredDemandParams memory params;
-    params.insured = insured;
-    params.loopLimit = ~params.loopLimit;
-
-    (coverage, , ) = internalGetCoveredDemand(params);
-    return (params.receivedCoverage, coverage);
-  }
-
-  uint256 public receivedCoverage;
-
-  function receiveDemandedCoverage(address insured, uint16 loopLimit) external returns (DemandedCoverage memory coverage) {
-    GetCoveredDemandParams memory params;
-    params.insured = insured;
-    params.loopLimit = loopLimit == 0 ? ~params.loopLimit : loopLimit;
-
-    coverage = internalUpdateCoveredDemand(params);
-    receivedCoverage += params.receivedCoverage;
-=======
-  function cancelCoverage(uint256) external override returns (uint256) {
-    _delegate(_extension);
->>>>>>> deca8ce0
-  }
-
   function dump() external view returns (Dump memory) {
     return _dump();
   }
