// SPDX-License-Identifier: agpl-3.0
pragma solidity ^0.8.4;

import '../tools/math/Math.sol';
import '../tools/math/WadRayMath.sol';
import '../tools/math/PercentageMath.sol';
import '../libraries/Balances.sol';

import 'hardhat/console.sol';

library BalancerLib2 {
  using WadRayMath for uint256;
  using Balances for Balances.RateAcc;

  struct AssetBalance {
    uint128 accum;
    uint96 rate;
    // uint32
  }

  struct AssetBalancer {
    mapping(address => AssetBalance) balances; // [token] total balance and rate of all sources using this token
    Balances.RateAcc totalBalance; // total balance and rate of all sources
    mapping(address => AssetConfig) configs; // [token] token balancing configuration
    uint160 spConst; // value for (BF_SPM_GLOBAL | BF_SPM_CONSTANT) starvation point mode
    uint32 spFactor; // value for (BF_SPM_GLOBAL | !BF_SPM_CONSTANT) starvation point mode
  }

  struct AssetConfig {
    uint152 price; // target price, wad-multiplier, uint192
    uint64 w; // [0..1] fee control, uint64
    uint32 n; // n mint-seconds for the starvation point, // value for (!BF_SPM_GLOBAL | !BF_SPM_CONSTANT) starvation point mode
    uint16 flags; // starvation point modes and asset states
    uint160 spConst; // value for (!BF_SPM_GLOBAL | BF_SPM_CONSTANT) starvation point mode
  }

  uint8 private constant FINISHED_OFFSET = 8;

  uint16 internal constant BF_SPM_MASK = 3;
  uint16 internal constant BF_SPM_F_MASK = BF_SPM_MASK << FINISHED_OFFSET;

  uint16 internal constant BF_SPM_GLOBAL = 1 << 0;
  uint16 internal constant BF_SPM_CONSTANT = 1 << 1;

  uint16 internal constant BF_AUTO_REPLENISH = 1 << 6; // pull a source at every swap
  uint16 internal constant BF_FINISHED = 1 << 7; // no more sources for this token

  uint16 internal constant BF_SPM_F_GLOBAL = BF_SPM_GLOBAL << FINISHED_OFFSET;
  uint16 internal constant BF_SPM_F_CONSTANT = BF_SPM_CONSTANT << FINISHED_OFFSET;

  uint16 internal constant BF_SUSPENDED = 1 << 15; // token is suspended

  struct CalcParams {
    uint256 sA; // amount of an asset at starvation
    uint256 vA; // target price, wad-multiplier, uint192
    uint256 w; // [0..1] wad, controls fees, uint64
    uint256 extraTotal;
  }

  struct ReplenishParams {
    address actuary;
    address source;
    address token;
    function(
      ReplenishParams memory,
      uint256 /* requestedAmount */
    )
      returns (
        uint256, /* replenishedAmount */
        uint256, /* replenishedValue */
        uint256 /* expectedAmount */
      ) replenishFn;
  }

  function swapExternalAsset(
    AssetBalancer storage p,
    address token,
    uint256 value,
    uint256 minAmount,
    uint256 assetBalance
  ) internal view returns (uint256 amount, uint256 fee) {
    return swapExternalAssetInBatch(p, token, value, minAmount, assetBalance, p.totalBalance);
  }

  function swapExternalAssetInBatch(
    AssetBalancer storage p,
    address token,
    uint256 value,
    uint256 minAmount,
    uint256 assetBalance,
    Balances.RateAcc memory total
  ) internal view returns (uint256 amount, uint256 fee) {
    AssetBalance memory balance;
    total.sync(uint32(block.timestamp));
    (CalcParams memory c, ) = _calcParams(p, token, balance.rate, true);

    require((total.accum += uint128(assetBalance)) >= assetBalance);
    balance.accum = uint128(assetBalance);

    (amount, fee) = _swapAsset(value, minAmount, c, balance, total);
  }

  function swapAsset(
    AssetBalancer storage p,
    ReplenishParams memory params,
    uint256 value,
    uint256 minAmount,
    uint256 extraTotal
  ) internal returns (uint256 amount, uint256 fee) {
    Balances.RateAcc memory total = p.totalBalance;
<<<<<<< HEAD
    bool updateTotal;
    (amount, fee, updateTotal) = swapAssetInBatch(p, params, value, minAmount, extraTotal, total);

    if (updateTotal) {
=======
    bool updated;
    (amount, fee, updated) = swapAssetInBatch(p, params, value, minAmount, extraTotal, total);

    if (updated) {
>>>>>>> cf6135e1
      p.totalBalance = total;
    }
  }

  function swapAssetInBatch(
    AssetBalancer storage p,
    ReplenishParams memory params,
    uint256 value,
    uint256 minAmount,
    uint256 extraTotal,
    Balances.RateAcc memory total
  )
    internal
    returns (
      uint256 amount,
      uint256 fee,
<<<<<<< HEAD
      bool updateTotal
    )
  {
    Balances.RateAcc memory balance = p.balances[params.token];
=======
      bool updated
    )
  {
    AssetBalance memory balance = p.balances[params.token];
>>>>>>> cf6135e1
    total.sync(uint32(block.timestamp));

    (CalcParams memory c, uint256 flags) = _calcParams(p, params.token, balance.rate, true);

<<<<<<< HEAD
    if (flags & SPM_FLOW_BALANCE != 0 || (balance.rate > 0 && balance.accum <= c.sA)) {
      _replenishAsset(p, params, 0, c, balance, total);
      updateTotal = true;
=======
    if (flags & BF_AUTO_REPLENISH != 0 || (balance.rate > 0 && balance.accum <= c.sA)) {
      // c.extraTotal = 0; - it is and it should be zero here
      _replenishAsset(p, params, c, balance, total);
      updated = true;
>>>>>>> cf6135e1
    }

    c.extraTotal = extraTotal;
    (amount, fee) = _swapAsset(value, minAmount, c, balance, total);
    if (amount > 0) {
      p.balances[params.token] = balance;
<<<<<<< HEAD
      updateTotal = true;
=======
      updated = true;
>>>>>>> cf6135e1
    }
  }

  function _calcParams(
    AssetBalancer storage p,
    address token,
    uint256 rate,
    bool checkSuspended
  ) private view returns (CalcParams memory c, uint256 flags) {
    AssetConfig storage config = p.configs[token];

    c.w = config.w;
    c.vA = config.price;

    {
      flags = config.flags;
      if (flags & BF_SUSPENDED != 0 && checkSuspended) {
        revert Errors.OperationPaused();
      }
      if (flags & BF_FINISHED != 0) {
        flags <<= FINISHED_OFFSET;
      }

      if (flags & BF_SPM_CONSTANT == 0) {
        c.sA = (rate * (flags & BF_SPM_GLOBAL == 0 ? config.n : p.spFactor)).wadDiv(c.vA);
      } else {
        c.sA = flags & BF_SPM_GLOBAL == 0 ? config.spConst : p.spConst;
      }
    }
  }

  function _swapAsset(
    uint256 value,
    uint256 minAmount,
    CalcParams memory c,
    AssetBalance memory balance,
    Balances.RateAcc memory total
  ) private pure returns (uint256 amount, uint256 fee) {
    uint256 k = _calcScale(balance, total, c.extraTotal);
    amount = _calcAmount(c, balance.accum, value.rayMul(k));

    if (amount == 0 && c.sA != 0 && balance.accum > 0) {
      amount = 1;
    }
    amount = balance.accum - amount;

    if (amount >= minAmount && amount > 0) {
      balance.accum = uint128(balance.accum - amount);
      total.accum = uint128(total.accum - amount);

      if ((fee = amount.wadMul(c.vA)) < value) {
        // This is a total amount of fees - it has 2 parts: balancing levy and volume penalty.
        fee = value - fee;
        // The balancing levy can be positive (for popular assets) or negative (for non-popular assets) and is distributed within the balancer.
        // The volume penalty is charged on large transactions and can be taken out.

        // This formula is an aproximation that overestimates the levy and underpays the penalty. It is an acceptable behavior.
        // More accurate formula needs log() which may be an overkill for this case.
        k = (k + _calcScale(balance, total, c.extraTotal)) >> 1;
        // The negative levy is ignored here as it was applied with rayMul(k) above.
        k = k < WadRayMath.RAY ? value - value.rayMul(WadRayMath.RAY - k) : 0;

        // The constant-product formula (1/x) should produce enough fees than required by balancing levy ... but there can be gaps.
        fee = fee > k ? fee - k : 0;
      } else {
        // got more with the bonus
        fee = 0;
      }
    } else {
      amount = 0;
    }
  }

  function _calcScale(
    AssetBalance memory balance,
    Balances.RateAcc memory total,
    uint256 extraTotal
  ) private pure returns (uint256) {
    return
      total.accum == 0 || balance.rate == 0
        ? WadRayMath.RAY
        : (uint256(balance.accum).rayDiv(total.accum + extraTotal) * total.rate + (balance.rate >> 1)) / uint256(balance.rate);
  }

  function _calcAmount(
    CalcParams memory c,
    uint256 a,
    uint256 dV
  ) private pure returns (uint256 a1) {
    if (a > c.sA) {
      if (c.w == 0) {
        // no fee based on amount
        a1 = _calcFlat(c, a, dV);
      } else if (c.w == WadRayMath.WAD) {
        a1 = _calcCurve(c, a, dV);
      } else {
        a1 = _calcCurveW(c, a, dV);
      }
    } else {
      a1 = _calcStarvation(c, a, dV);
    }
  }

  function _calcCurve(
    CalcParams memory c,
    uint256 a,
    uint256 dV
  ) private pure returns (uint256) {
    return _calc(a, dV, a, a.wadMul(c.vA));
  }

  function _calcCurveW(
    CalcParams memory c,
    uint256 a,
    uint256 dV
  ) private pure returns (uint256 a1) {
    uint256 wA = a.wadDiv(c.w);
    uint256 wV = wA.wadMul(c.vA);

    a1 = _calc(wA, dV, wA, wV);

    uint256 wsA = wA - (a - c.sA);
    if (a1 < wsA) {
      uint256 wsV = (wA * wV) / wsA;
      return _calc(c.sA, dV - (wsV - wV), c.sA, wsV);
    }

    return a - (wA - a1);
  }

  function _calcFlat(
    CalcParams memory c,
    uint256 a,
    uint256 dV
  ) private pure returns (uint256 a1) {
    uint256 dA = dV.wadDiv(c.vA);
    if (c.sA + dA <= a) {
      a1 = a - dA;
    } else {
      dV -= (a - c.sA).wadMul(c.vA);
      a1 = _calcStarvation(c, c.sA, dV);
    }
  }

  function _calcStarvation(
    CalcParams memory c,
    uint256 a,
    uint256 dV
  ) private pure returns (uint256 a1) {
    a1 = _calc(a, dV, c.sA, c.sA.wadMul(c.vA));
  }

  function _calc(
    uint256 a,
    uint256 dV,
    uint256 cA,
    uint256 cV
  ) private pure returns (uint256) {
    if (cV > cA) {
      (cA, cV) = (cV, cA);
    }
    cV = cV * WadRayMath.RAY;

    return Math.mulDiv(cV, cA, dV * WadRayMath.RAY + Math.mulDiv(cV, cA, a));
  }

  function replenishAsset(
    AssetBalancer storage p,
    ReplenishParams memory params,
    uint256 incrementAmount,
    uint96 newRate,
    uint96 lastRate,
    bool checkSuspended
  ) internal returns (bool fully) {
    Balances.RateAcc memory total = _syncTotalBalance(p);
    AssetBalance memory balance = p.balances[params.token];
    (CalcParams memory c, ) = _calcParams(p, params.token, balance.rate, checkSuspended);
    c.extraTotal = incrementAmount;

    if (_replenishAsset(p, params, c, balance, total) < incrementAmount) {
      newRate = 0;
    } else {
      fully = true;
    }

    if (lastRate != newRate) {
      _changeRate(lastRate, newRate, balance, total);
    }

    _save(p, params, balance, total);
  }

  function _syncTotalBalance(AssetBalancer storage p) private view returns (Balances.RateAcc memory) {
    return p.totalBalance.sync(uint32(block.timestamp));
  }

  function _save(
    AssetBalancer storage p,
    address token,
    AssetBalance memory balance,
    Balances.RateAcc memory total
  ) private {
    p.balances[token] = balance;
    p.totalBalance = total;
  }

  function _save(
    AssetBalancer storage p,
    ReplenishParams memory params,
    AssetBalance memory balance,
    Balances.RateAcc memory total
  ) private {
    _save(p, params.token, balance, total);
  }

  function _changeRate(
    uint96 lastRate,
    uint96 newRate,
    AssetBalance memory balance,
    Balances.RateAcc memory total
  ) private pure {
    if (newRate > lastRate) {
      unchecked {
        newRate = newRate - lastRate;
      }
      require((balance.rate += newRate) >= newRate);
      total.rate += newRate;
    } else {
      unchecked {
        newRate = lastRate - newRate;
      }
      balance.rate -= newRate;
      total.rate -= newRate;
    }
  }

  function _replenishAsset(
    AssetBalancer storage p,
    ReplenishParams memory params,
    CalcParams memory c,
    AssetBalance memory assetBalance,
    Balances.RateAcc memory total
  ) private returns (uint128) {
    require(total.updatedAt == block.timestamp);

    (uint256 receivedAmount, uint256 v, uint256 expectedAmount) = params.replenishFn(params, c.extraTotal);
    if (receivedAmount == 0 && expectedAmount == 0) {
      return 0;
    }
    require(receivedAmount <= type(uint128).max);

    v = v * WadRayMath.WAD + uint256(assetBalance.accum) * c.vA;
    {
      total.accum = uint128((total.accum - expectedAmount) + receivedAmount);
      assetBalance.accum += uint128(receivedAmount);
    }
    v = v.divUp(assetBalance.accum);

    if (v != c.vA) {
      require((c.vA = p.configs[params.token].price = uint152(v)) == v);
    }

    return uint128(receivedAmount);
  }

  function decRate(
    AssetBalancer storage p,
    address targetToken,
    uint96 lastRate
  ) internal returns (uint96 rate) {
    Balances.RateAcc memory total = _syncTotalBalance(p);
    AssetBalance storage balance = p.balances[targetToken];

    total.rate -= lastRate;
    p.totalBalance = total;

    return (balance.rate -= lastRate);
  }
}<|MERGE_RESOLUTION|>--- conflicted
+++ resolved
@@ -108,17 +108,10 @@
     uint256 extraTotal
   ) internal returns (uint256 amount, uint256 fee) {
     Balances.RateAcc memory total = p.totalBalance;
-<<<<<<< HEAD
     bool updateTotal;
     (amount, fee, updateTotal) = swapAssetInBatch(p, params, value, minAmount, extraTotal, total);
 
     if (updateTotal) {
-=======
-    bool updated;
-    (amount, fee, updated) = swapAssetInBatch(p, params, value, minAmount, extraTotal, total);
-
-    if (updated) {
->>>>>>> cf6135e1
       p.totalBalance = total;
     }
   }
@@ -135,42 +128,25 @@
     returns (
       uint256 amount,
       uint256 fee,
-<<<<<<< HEAD
       bool updateTotal
     )
   {
-    Balances.RateAcc memory balance = p.balances[params.token];
-=======
-      bool updated
-    )
-  {
     AssetBalance memory balance = p.balances[params.token];
->>>>>>> cf6135e1
     total.sync(uint32(block.timestamp));
 
     (CalcParams memory c, uint256 flags) = _calcParams(p, params.token, balance.rate, true);
 
-<<<<<<< HEAD
-    if (flags & SPM_FLOW_BALANCE != 0 || (balance.rate > 0 && balance.accum <= c.sA)) {
-      _replenishAsset(p, params, 0, c, balance, total);
-      updateTotal = true;
-=======
     if (flags & BF_AUTO_REPLENISH != 0 || (balance.rate > 0 && balance.accum <= c.sA)) {
       // c.extraTotal = 0; - it is and it should be zero here
       _replenishAsset(p, params, c, balance, total);
-      updated = true;
->>>>>>> cf6135e1
+      updateTotal = true;
     }
 
     c.extraTotal = extraTotal;
     (amount, fee) = _swapAsset(value, minAmount, c, balance, total);
     if (amount > 0) {
       p.balances[params.token] = balance;
-<<<<<<< HEAD
       updateTotal = true;
-=======
-      updated = true;
->>>>>>> cf6135e1
     }
   }
 
