--- conflicted
+++ resolved
@@ -49,24 +49,17 @@
   error ExcessiveVolatility();
   error ExcessiveVolatilityLock(uint256 mask);
 
-<<<<<<< HEAD
   error CallerNotProxyOwner();
-  error CallerNotEmergencyAdmin();
-  error CallerNotSweepAdmin();
-
-  error CollateralTransferFailed();
-
-  error ContractRequired();
-  error ImplementationRequired();
-=======
   error CalllerNotEmergencyAdmin();
   error CalllerNotSweepAdmin();
   error CalllerNotOracleAdmin();
 
   error CollateralTransferFailed();
 
+  error ContractRequired();
+  error ImplementationRequired();
+
   error UnknownPriceAsset(address asset);
->>>>>>> f6e58ada
 }
 
 library State {
