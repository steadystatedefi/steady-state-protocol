--- conflicted
+++ resolved
@@ -7,10 +7,8 @@
 import 'hardhat-abi-exporter';
 import 'hardhat-contract-sizer';
 import 'hardhat-gas-reporter';
+import 'hardhat-storage-layout';
 import 'hardhat-tracer';
-<<<<<<< HEAD
-import 'hardhat-storage-layout';
-=======
 import { HardhatUserConfig } from 'hardhat/types';
 import 'solidity-coverage';
 
@@ -22,7 +20,6 @@
 import testWalletsData from './helpers/test-wallets.json';
 import { eEthereumNetwork, eNetwork, eOtherNetwork, ePolygonNetwork } from './helpers/types';
 import './tasks/subtasks/set-dre';
->>>>>>> 45e87ef4
 
 dotenv.config();
 
@@ -150,8 +147,8 @@
           optimizer: { enabled: true, runs: 200 },
           evmVersion: 'istanbul',
           outputSelection: {
-            "*": {
-              "*": ["storageLayout"],
+            '*': {
+              '*': ['storageLayout'],
             },
           },
         },
