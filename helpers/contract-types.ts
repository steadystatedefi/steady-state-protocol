import { addNamedDeployable, NamedDeployable, wrap, mock } from "./factory-wrapper";
import * as types from "../types";

<<<<<<< HEAD
interface Deployable<TArgs extends any[] = any[], TResult extends Contract = Contract> extends ContractFactory {
  attach(address: string): TResult;
  deploy(...args: TArgs): Promise<TResult>;
}

type Constructor<TDeployArgs extends any[], TResult extends Contract> = new (signer: Signer) => Deployable<TDeployArgs, TResult>;

interface Named {
  toString(): string;
  name(): (string | undefined);
  isMock(): boolean;
}

export interface UnnamedAttachable<TResult extends Contract = Contract> {
  attach(address: string): TResult;
}

export interface NamedDeployable<TArgs extends any[] = any[], TResult extends Contract = Contract> extends Named {
  attach(address: string): TResult;

  deploy(...args: TArgs): Promise<TResult>;
  connectAndDeploy(deployer: Signer, ...args: TArgs): Promise<TResult>;

  findInstance(): (string | undefined);
  get(signer?: Signer): TResult;
}

let deployer: SignerWithAddress;

export const setDefaultDeployer = (d: SignerWithAddress) => {
  deployer = d;
}

export const getDefaultDeployer = () => {
  return deployer;
}

const wrap = <TArgs extends any[], TResult extends Contract>(f: Constructor<TArgs, TResult>, mock?: boolean): NamedDeployable<TArgs, TResult> => {
  return new class implements NamedDeployable<TArgs, TResult>{
    deploy(...args: TArgs): Promise<TResult> {
      return this.connectAndDeploy(deployer, ...args);
    }

    async connectAndDeploy(d: Signer, ...args: TArgs): Promise<TResult> {
      if (d === undefined) {
        throw new Error('deployer is required');
      }
      const name = this.name();
      const c = await new f(d).deploy(...args);
      addContractToJsonDb(name || 'unknown', c, name !== undefined, args);

      return c;
    }

    attach(address: string): TResult {
      return new f(deployer).attach(address);
    }

    toString(): string {
      return this.name() || 'unknown';
    }

    name(): (string | undefined) {
      return nameByFactory.get(this);
    }

    findInstance(): (string | undefined) {
      const name = this.name();
      return name === undefined ? undefined : getFromJsonDb(name)?.address;
    }

    get(signer?: Signer): TResult {
      const name = this.name();
      if (name === undefined) {
        throw new Error('instance name is unknown');
      }
      const addr = getFromJsonDb(name)?.address;
      if (falsyOrZeroAddress(addr)) {
        throw new Error('instance address is missing: ' + name);
      }
      return new f(signer || deployer).attach(addr!);
    }

    isMock(): boolean {
      return mock || false;
    }
  };
};

const mock = <TArgs extends any[], TResult extends Contract>(f: Constructor<TArgs, TResult>): NamedDeployable<TArgs, TResult> => wrap(f, true);

export const factoryByName = (s: string): NamedDeployable => {
  return Factories[s];
};

=======
>>>>>>> a121ebca
export const Factories = {
  PriceOracle: wrap(types.PriceOracleFactory),
  WeightedPoolExtension: wrap(types.WeightedPoolExtensionFactory),
  PremiumCollector: wrap(types.PremiumCollectorFactory),
  CollateralFundStable: wrap(types.CollateralFundStableFactory),
  DepositTokenERC20Adapter: wrap(types.DepositTokenERC20AdapterFactory),

  MockWeightedRounds: mock(types.MockWeightedRoundsFactory),
  MockCollateralFund: mock(types.MockCollateralFundFactory),
  MockWeightedPool: mock(types.MockWeightedPoolFactory),
  MockInsuredPool: mock(types.MockInsuredPoolFactory),
  MockStable: mock(types.MockStableFactory),
  MockTreasuryStrategy: mock(types.MockTreasuryStrategyFactory),
}

Object.entries(Factories).forEach(([name, factory]) => addNamedDeployable(factory, name));

export const factoryByName = (s: string): NamedDeployable => {
  return Factories[s];
};<|MERGE_RESOLUTION|>--- conflicted
+++ resolved
@@ -1,104 +1,6 @@
 import { addNamedDeployable, NamedDeployable, wrap, mock } from "./factory-wrapper";
 import * as types from "../types";
 
-<<<<<<< HEAD
-interface Deployable<TArgs extends any[] = any[], TResult extends Contract = Contract> extends ContractFactory {
-  attach(address: string): TResult;
-  deploy(...args: TArgs): Promise<TResult>;
-}
-
-type Constructor<TDeployArgs extends any[], TResult extends Contract> = new (signer: Signer) => Deployable<TDeployArgs, TResult>;
-
-interface Named {
-  toString(): string;
-  name(): (string | undefined);
-  isMock(): boolean;
-}
-
-export interface UnnamedAttachable<TResult extends Contract = Contract> {
-  attach(address: string): TResult;
-}
-
-export interface NamedDeployable<TArgs extends any[] = any[], TResult extends Contract = Contract> extends Named {
-  attach(address: string): TResult;
-
-  deploy(...args: TArgs): Promise<TResult>;
-  connectAndDeploy(deployer: Signer, ...args: TArgs): Promise<TResult>;
-
-  findInstance(): (string | undefined);
-  get(signer?: Signer): TResult;
-}
-
-let deployer: SignerWithAddress;
-
-export const setDefaultDeployer = (d: SignerWithAddress) => {
-  deployer = d;
-}
-
-export const getDefaultDeployer = () => {
-  return deployer;
-}
-
-const wrap = <TArgs extends any[], TResult extends Contract>(f: Constructor<TArgs, TResult>, mock?: boolean): NamedDeployable<TArgs, TResult> => {
-  return new class implements NamedDeployable<TArgs, TResult>{
-    deploy(...args: TArgs): Promise<TResult> {
-      return this.connectAndDeploy(deployer, ...args);
-    }
-
-    async connectAndDeploy(d: Signer, ...args: TArgs): Promise<TResult> {
-      if (d === undefined) {
-        throw new Error('deployer is required');
-      }
-      const name = this.name();
-      const c = await new f(d).deploy(...args);
-      addContractToJsonDb(name || 'unknown', c, name !== undefined, args);
-
-      return c;
-    }
-
-    attach(address: string): TResult {
-      return new f(deployer).attach(address);
-    }
-
-    toString(): string {
-      return this.name() || 'unknown';
-    }
-
-    name(): (string | undefined) {
-      return nameByFactory.get(this);
-    }
-
-    findInstance(): (string | undefined) {
-      const name = this.name();
-      return name === undefined ? undefined : getFromJsonDb(name)?.address;
-    }
-
-    get(signer?: Signer): TResult {
-      const name = this.name();
-      if (name === undefined) {
-        throw new Error('instance name is unknown');
-      }
-      const addr = getFromJsonDb(name)?.address;
-      if (falsyOrZeroAddress(addr)) {
-        throw new Error('instance address is missing: ' + name);
-      }
-      return new f(signer || deployer).attach(addr!);
-    }
-
-    isMock(): boolean {
-      return mock || false;
-    }
-  };
-};
-
-const mock = <TArgs extends any[], TResult extends Contract>(f: Constructor<TArgs, TResult>): NamedDeployable<TArgs, TResult> => wrap(f, true);
-
-export const factoryByName = (s: string): NamedDeployable => {
-  return Factories[s];
-};
-
-=======
->>>>>>> a121ebca
 export const Factories = {
   PriceOracle: wrap(types.PriceOracleFactory),
   WeightedPoolExtension: wrap(types.WeightedPoolExtensionFactory),
