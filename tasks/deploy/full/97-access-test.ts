import { task } from 'hardhat/config';

import { verifyContractMutableAccess, verifyProxyMutableAccess } from '../../../helpers/access-verify/method-checker';
import { ConfigNamesAsString } from '../../../helpers/config-loader';
import { EAllNetworks } from '../../../helpers/config-networks';
<<<<<<< HEAD
import { findFactory } from '../../../helpers/contract-types';
import { getExternalsFromJsonDb, getFromJsonDbByAddr, getInstancesFromJsonDb } from '../../../helpers/deploy-db';
=======
import { Factories } from '../../../helpers/contract-types';
import { getExternalsFromJsonDb, getInstanceFromJsonDb, getInstancesFromJsonDb } from '../../../helpers/deploy-db';
import { dreAction } from '../../../helpers/dre';
import { NamedAttachable } from '../../../helpers/factory-wrapper';
>>>>>>> 47560f8e
import { getNetworkName, getNthSigner } from '../../../helpers/runtime-utils';

task(`full:access-test`, 'Check access to mutable methods of contracts')
  .addOptionalParam('cfg', `Configuration name: ${ConfigNamesAsString}`)
  .addFlag('failfast', `Stop on first error`)
  .setAction(
    dreAction(async (failfast) => {
      const checkAll = !failfast;
      // await localBRE.run('set-DRE');
      // const network = <eNetwork>localBRE.network.name;
      // const poolConfig = loadRuntimeConfig(pool);
      switch (getNetworkName()) {
        case EAllNetworks.kovan:
        case EAllNetworks.arbitrum_testnet:
          console.log('Access test is not supported for:', getNetworkName());
          return;
        default:
      }

      const estimateGas = false; // !isForkNetwork();

      const user = await getNthSigner(1);
      if (!user) {
        throw new Error('A separate user account is required');
      }

      console.log('Check access to mutable methods');

<<<<<<< HEAD
    let hasErorrs = false;

    const getTypedContract = (name: string, entry: { id: string; factory: string }, addr: string) => {
      const factory = findFactory(entry.factory);
      if (factory) {
        return factory.attach(addr);
      }
      const msg = `Unable to find factory: ${entry.factory} for ${name}`;
      hasErorrs = true;
      console.log('\t', msg);
      if (!checkAll) {
        throw new Error(msg);
      }
      return null;
    };

    for (const [addr, entry] of getInstancesFromJsonDb()) {
      const name = `${entry.id} ${addr}`;
      const subj = getTypedContract(name, entry, addr);
      if (!subj) {
        continue;
      }
      console.log(`\tChecking: ${name}`);
      await verifyContractMutableAccess(user, subj, entry.factory, estimateGas, checkAll);
    }
=======
      let hasErorrs = false;
      for (const [addr, entry] of getInstancesFromJsonDb()) {
        const name = `${entry.id} ${addr}`;

        const factory = Factories[entry.factory] as NamedAttachable;
        if (!factory) {
          const msg = `Unable to find factory: ${entry.factory} for ${name}`;
          hasErorrs = true;
          console.log('\t', msg);
          if (!checkAll) {
            throw new Error(msg);
          }
          continue;
        }
>>>>>>> 47560f8e

        const subj = factory.attach(addr);
        console.log(`\tChecking: ${name}`);
        await verifyContractMutableAccess(user, subj, entry.factory, estimateGas, checkAll);
      }
<<<<<<< HEAD
      const entry = getFromJsonDbByAddr(implAddr);
      const name = `${extEntry.id} ${addr} => ${entry.id} ${implAddr}`;
      const subj = getTypedContract(name, entry, addr);
      if (!subj) {
        continue;
      }
      console.log(`\tChecking: ${name}`);
      await verifyProxyMutableAccess(user, subj, entry.factory, estimateGas, checkAll);
    }
=======

      for (const [addr, extEntry] of getExternalsFromJsonDb()) {
        const implAddr = extEntry.verify?.impl;
        if (!implAddr) {
          continue;
        }
        const entry = getInstanceFromJsonDb(implAddr);
        const name = `${extEntry.id} ${addr} => ${entry.id} ${implAddr}`;

        const factory = Factories[entry.factory] as NamedAttachable;
        if (!factory) {
          const msg = `Unable to find factory: ${entry.factory} for ${name}`;
          hasErorrs = true;
          console.log('\t', msg);
          if (!checkAll) {
            throw new Error(msg);
          }
          continue;
        }
        const subj = factory.attach(addr);
        console.log(`\tChecking: ${name}`);
        await verifyProxyMutableAccess(user, subj, entry.factory, estimateGas, checkAll);
      }
>>>>>>> 47560f8e

      if (hasErorrs) {
        throw new Error('Mutable access check has failed');
      }

      console.log('');
    })
  );<|MERGE_RESOLUTION|>--- conflicted
+++ resolved
@@ -3,15 +3,9 @@
 import { verifyContractMutableAccess, verifyProxyMutableAccess } from '../../../helpers/access-verify/method-checker';
 import { ConfigNamesAsString } from '../../../helpers/config-loader';
 import { EAllNetworks } from '../../../helpers/config-networks';
-<<<<<<< HEAD
 import { findFactory } from '../../../helpers/contract-types';
-import { getExternalsFromJsonDb, getFromJsonDbByAddr, getInstancesFromJsonDb } from '../../../helpers/deploy-db';
-=======
-import { Factories } from '../../../helpers/contract-types';
 import { getExternalsFromJsonDb, getInstanceFromJsonDb, getInstancesFromJsonDb } from '../../../helpers/deploy-db';
 import { dreAction } from '../../../helpers/dre';
-import { NamedAttachable } from '../../../helpers/factory-wrapper';
->>>>>>> 47560f8e
 import { getNetworkName, getNthSigner } from '../../../helpers/runtime-utils';
 
 task(`full:access-test`, 'Check access to mutable methods of contracts')
@@ -20,9 +14,7 @@
   .setAction(
     dreAction(async (failfast) => {
       const checkAll = !failfast;
-      // await localBRE.run('set-DRE');
-      // const network = <eNetwork>localBRE.network.name;
-      // const poolConfig = loadRuntimeConfig(pool);
+
       switch (getNetworkName()) {
         case EAllNetworks.kovan:
         case EAllNetworks.arbitrum_testnet:
@@ -40,64 +32,31 @@
 
       console.log('Check access to mutable methods');
 
-<<<<<<< HEAD
-    let hasErorrs = false;
+      let hasErorrs = false;
 
-    const getTypedContract = (name: string, entry: { id: string; factory: string }, addr: string) => {
-      const factory = findFactory(entry.factory);
-      if (factory) {
-        return factory.attach(addr);
-      }
-      const msg = `Unable to find factory: ${entry.factory} for ${name}`;
-      hasErorrs = true;
-      console.log('\t', msg);
-      if (!checkAll) {
-        throw new Error(msg);
-      }
-      return null;
-    };
+      const getTypedContract = (name: string, entry: { id: string; factory: string }, addr: string) => {
+        const factory = findFactory(entry.factory);
+        if (factory) {
+          return factory.attach(addr);
+        }
+        const msg = `Unable to find factory: ${entry.factory} for ${name}`;
+        hasErorrs = true;
+        console.log('\t', msg);
+        if (!checkAll) {
+          throw new Error(msg);
+        }
+        return null;
+      };
 
-    for (const [addr, entry] of getInstancesFromJsonDb()) {
-      const name = `${entry.id} ${addr}`;
-      const subj = getTypedContract(name, entry, addr);
-      if (!subj) {
-        continue;
-      }
-      console.log(`\tChecking: ${name}`);
-      await verifyContractMutableAccess(user, subj, entry.factory, estimateGas, checkAll);
-    }
-=======
-      let hasErorrs = false;
       for (const [addr, entry] of getInstancesFromJsonDb()) {
         const name = `${entry.id} ${addr}`;
-
-        const factory = Factories[entry.factory] as NamedAttachable;
-        if (!factory) {
-          const msg = `Unable to find factory: ${entry.factory} for ${name}`;
-          hasErorrs = true;
-          console.log('\t', msg);
-          if (!checkAll) {
-            throw new Error(msg);
-          }
+        const subj = getTypedContract(name, entry, addr);
+        if (!subj) {
           continue;
         }
->>>>>>> 47560f8e
-
-        const subj = factory.attach(addr);
         console.log(`\tChecking: ${name}`);
         await verifyContractMutableAccess(user, subj, entry.factory, estimateGas, checkAll);
       }
-<<<<<<< HEAD
-      const entry = getFromJsonDbByAddr(implAddr);
-      const name = `${extEntry.id} ${addr} => ${entry.id} ${implAddr}`;
-      const subj = getTypedContract(name, entry, addr);
-      if (!subj) {
-        continue;
-      }
-      console.log(`\tChecking: ${name}`);
-      await verifyProxyMutableAccess(user, subj, entry.factory, estimateGas, checkAll);
-    }
-=======
 
       for (const [addr, extEntry] of getExternalsFromJsonDb()) {
         const implAddr = extEntry.verify?.impl;
@@ -106,22 +65,13 @@
         }
         const entry = getInstanceFromJsonDb(implAddr);
         const name = `${extEntry.id} ${addr} => ${entry.id} ${implAddr}`;
-
-        const factory = Factories[entry.factory] as NamedAttachable;
-        if (!factory) {
-          const msg = `Unable to find factory: ${entry.factory} for ${name}`;
-          hasErorrs = true;
-          console.log('\t', msg);
-          if (!checkAll) {
-            throw new Error(msg);
-          }
+        const subj = getTypedContract(name, entry, addr);
+        if (!subj) {
           continue;
         }
-        const subj = factory.attach(addr);
         console.log(`\tChecking: ${name}`);
         await verifyProxyMutableAccess(user, subj, entry.factory, estimateGas, checkAll);
       }
->>>>>>> 47560f8e
 
       if (hasErorrs) {
         throw new Error('Mutable access check has failed');
