--- conflicted
+++ resolved
@@ -3,20 +3,8 @@
 import { zeroAddress } from 'ethereumjs-util';
 import { BytesLike, formatBytes32String } from 'ethers/lib/utils';
 
-<<<<<<< HEAD
-import {
-  ROLES,
-  SINGLETS,
-  PROTECTED_SINGLETS,
-  UNDERWRITER_POLICY,
-  UNDERWRITER_CLAIM,
-  PROXY_FACTORY,
-  APPROVAL_CATALOG,
-} from '../../helpers/access-control-constants';
-=======
 import { AccessFlags } from '../../helpers/access-flags';
 import { MAX_UINT } from '../../helpers/constants';
->>>>>>> 82d4f416
 import { Events } from '../../helpers/contract-events';
 import { Factories } from '../../helpers/contract-types';
 import { chainId } from '../../helpers/dre';
@@ -74,20 +62,11 @@
     insuredV1 = await Factories.InsuredPoolV1.deploy(controller.address, cc.address);
     insuredV2 = await Factories.MockInsuredPoolV2.deploy(controller.address, cc.address);
 
-<<<<<<< HEAD
-    await controller.setProtection(APPROVAL_CATALOG, false);
-    await controller.setAddress(PROXY_FACTORY, proxyCatalog.address);
-    await controller.setAddress(APPROVAL_CATALOG, approvalCatalog.address);
-    await controller.grantRoles(user1.address, UNDERWRITER_POLICY);
-    await controller.grantRoles(user1.address, UNDERWRITER_CLAIM);
-    await proxyCatalog.addAuthenticImplementation(insuredV1.address, proxyType);
-=======
     await controller.setAddress(AccessFlags.PROXY_FACTORY, proxyCatalog.address);
     await controller.setAddress(AccessFlags.APPROVAL_CATALOG, approvalCatalog.address);
     await controller.grantRoles(user1.address, AccessFlags.UNDERWRITER_POLICY);
     await controller.grantRoles(user1.address, AccessFlags.UNDERWRITER_CLAIM);
     await proxyCatalog.addAuthenticImplementation(insuredV1.address, proxyType, cc.address);
->>>>>>> 82d4f416
     await proxyCatalog.setDefaultImplementation(insuredV1.address);
     await proxyCatalog.setAccess([proxyType], [MAX_UINT]);
   });
