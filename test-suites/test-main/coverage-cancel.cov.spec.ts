--- conflicted
+++ resolved
@@ -5,11 +5,7 @@
 import { Ifaces } from '../../helpers/contract-ifaces';
 import { Factories } from '../../helpers/contract-types';
 import { advanceTimeAndBlock, createRandomAddress, currentTime } from '../../helpers/runtime-utils';
-<<<<<<< HEAD
-import { MockCollateralCurrency, MockInsuredPool, MockPerpetualPool } from '../../types';
-=======
-import { CollateralCurrency, IInsurerPool, MockInsuredPool, MockPerpetualPool } from '../../types';
->>>>>>> deca8ce0
+import { MockCollateralCurrency, IInsurerPool, MockInsuredPool, MockPerpetualPool } from '../../types';
 
 import { makeSharedStateSuite, TestEnv } from './setup/make-suite';
 
@@ -408,13 +404,8 @@
   it('Repeat coverage demand cancellation for insureds[0]', async () => {
     const insured = insureds[0];
 
-<<<<<<< HEAD
-    const { coverage: stats0 } = await pool.receivableDemandedCoverage(insured.address);
+    const { coverage: stats0 } = await poolIntf.receivableDemandedCoverage(insured.address);
     const adj0 = await pool.getPendingAdjustments();
-=======
-    const { coverage: stats0 } = await poolIntf.receivableDemandedCoverage(insured.address);
-    const adj0 = await pool.getUnadjusted();
->>>>>>> deca8ce0
 
     await insured.testCancelCoverageDemand(pool.address, 1000000000);
 
