import { SignerWithAddress } from '@nomiclabs/hardhat-ethers/signers';
import { expect } from 'chai';
import { BigNumber } from 'ethers';

import { WAD, ZERO_ADDRESS } from '../../helpers/constants';
import { Factories } from '../../helpers/contract-types';
import { currentTime, advanceBlock } from '../../helpers/runtime-utils';
import { MockPremiumActuary, MockPremiumSource, MockPremiumFund, MockERC20, IPremiumFund } from '../../types';

import { makeSuite, TestEnv } from './setup/make-suite';

makeSuite('Premium Fund', (testEnv: TestEnv) => {
  let fund: MockPremiumFund;
  let actuary: MockPremiumActuary;
  const sources: MockPremiumSource[] = []; // todo: mapping of tokens => sources
  let token2Source: MockPremiumSource;
  let cc: MockERC20;
  let token1: MockERC20;
  let token2: MockERC20;
  let user: SignerWithAddress;

  let numSources = 0;

  const createPremiumSource = async (premiumToken: string) => {
    const source = await Factories.MockPremiumSource.deploy(premiumToken, cc.address);
    sources.push(source);
  };

<<<<<<< HEAD
  // enum StarvationPointMode {
  //   RateFactor = 0 + 64, // + BF_AUTO_REPLENISH
  //   GlobalRateFactor = 1 + 64, // + BF_AUTO_REPLENISH
  //   Constant = 2,
  //   GlobalConstant = 3,
  // }

=======
>>>>>>> dc8b043f
  before(async () => {
    user = testEnv.users[0];
    cc = await Factories.MockERC20.deploy('Collateral', '$CC', 18);
    fund = await Factories.MockPremiumFund.deploy(cc.address);
    actuary = await Factories.MockPremiumActuary.deploy(fund.address, cc.address);

    token1 = await Factories.MockERC20.deploy('Mock token1', 'MCK', 18);
    token2 = await Factories.MockERC20.deploy('Mock token2', 'MCK2', 18);
    numSources = 5;

    for (let i = 0; i < numSources; i++) {
      await createPremiumSource(token1.address);
      await token1.mint(sources[i].address, WAD.mul((i + 1) * 100));
    }

    token2Source = await Factories.MockPremiumSource.deploy(token2.address, cc.address);
    await token2.mint(token2Source.address, WAD.mul(100));

    await fund.connect(user).setApprovalsFor(testEnv.deployer.address, 1, true);
  });

  const setupTestEnv = async (rates: BigNumber[], token2rate: BigNumber) => {
    await fund.registerPremiumActuary(actuary.address, true);
    await fund.setPrice(token1.address, WAD);
    await fund.setPrice(token2.address, WAD.div(2));

    if (rates.length !== numSources) {
      throw Error('Incorrect rates length');
    }

    for (let i = 0; i < numSources; i++) {
      await actuary.addSource(sources[i].address);
      await actuary.setRate(sources[i].address, rates[i], testEnv.covGas(30000000));
    }

    await actuary.addSource(token2Source.address);
    await actuary.setRate(token2Source.address, token2rate, testEnv.covGas(30000000));
  };

  const sourceTokenBalances = async (token: MockERC20) => {
    const balances: BigNumber[] = [];
    for (let i = 0; i < numSources; i++) {
      balances.push(await token.balanceOf(sources[i].address));
    }

    return balances;
  };

  const timeDiff = async (earlier: number) => (await currentTime()) - earlier;

  const registerActuaryAndSource = async () => {
    await fund.registerPremiumActuary(actuary.address, true);

    await actuary.addSource(sources[0].address);
    await fund.setPrice(token1.address, WAD);
    await actuary.setRate(sources[0].address, 10);
  };

  it('Must add actuary before adding source', async () => {
    // Must add actuary before adding source
    await expect(actuary.addSource(sources[0].address)).to.be.reverted;
    await fund.registerPremiumActuary(actuary.address, true);
    await actuary.addSource(sources[0].address);
    await expect(actuary.addSource(sources[0].address)).to.be.reverted;
  });

  /*
  it('Must set rate before syncing', async() => {
    await registerActuaryAndSource();

    // Must set rate before syncing
    await expect(fund.syncAsset(actuary.address, 0, token1.address)).to.be.reverted;
    await actuary.setRate(sources[0].address, 10);
    await fund.syncAsset(actuary.address, 0, token1.address, testEnv.covGas(30000000));
  });
  */

  it('Cant sync while token is paused GLOBALLY', async () => {
    await registerActuaryAndSource();

    await fund.setPaused(ZERO_ADDRESS, token1.address, true);
    await expect(fund.syncAsset(actuary.address, 0, token1.address)).to.be.reverted;
    await fund.setPaused(ZERO_ADDRESS, token1.address, false);
    await fund.syncAsset(actuary.address, 0, token1.address, testEnv.covGas(30000000));
  });

  it('Can update/finish while token is paused GLOBALLY', async () => {
    await registerActuaryAndSource();

    await fund.setPaused(ZERO_ADDRESS, token1.address, true);
    await actuary.setRate(sources[0].address, 100);
    expect((await fund.balancesOf(actuary.address, sources[0].address, testEnv.covGas(30000000))).rate).eq(100);

    const bal = await token1.balanceOf(fund.address);
    await advanceBlock((await currentTime()) + 10);
    await actuary.callPremiumAllocationFinished(sources[0].address, 0);
    expect(await token1.balanceOf(fund.address)).gt(bal);
  });

  it('Cant sync/swap while token is paused IN BALANCER', async () => {
    await registerActuaryAndSource();

    await fund.setPaused(actuary.address, token1.address, true);
    await expect(fund.syncAsset(actuary.address, 0, token1.address)).to.be.reverted;
    await expect(fund.swapAsset(actuary.address, user.address, user.address, 10, token1.address, 9)).to.be.reverted;
    await fund.setPaused(actuary.address, token1.address, false);
    await fund.syncAsset(actuary.address, 0, token1.address, testEnv.covGas(30000000));
  });

  it('Cant sync/swap while actuary is paused', async () => {
    await registerActuaryAndSource();

    await fund.setPaused(actuary.address, ZERO_ADDRESS, true);
    await expect(fund.syncAsset(actuary.address, 0, token1.address)).to.be.reverted;
    await expect(
      fund.swapAsset(actuary.address, user.address, user.address, 10, token1.address, 9, testEnv.covGas(30000000))
    ).to.be.reverted;
    await fund.setPaused(actuary.address, ZERO_ADDRESS, false);
    await fund.syncAsset(actuary.address, 0, token1.address, testEnv.covGas(30000000));
    await actuary.removeSource(sources[0].address);
  });

  it('Premium allocation finished', async () => {
    await registerActuaryAndSource();

    await advanceBlock((await currentTime()) + 10);
    await fund.syncAsset(actuary.address, 0, token1.address);
    expect((await fund.balancesOf(actuary.address, sources[0].address, testEnv.covGas(30000000))).rate).eq(10);
    await actuary.callPremiumAllocationFinished(sources[0].address, 0, testEnv.covGas(30000000));
    expect((await fund.balancesOf(actuary.address, sources[0].address, testEnv.covGas(30000000))).rate).eq(0);
    await fund.registerPremiumActuary(actuary.address, false, testEnv.covGas(30000000));
  });

  it('Premium allocation finished before sync', async () => {
    await registerActuaryAndSource();

    await advanceBlock((await currentTime()) + 10);
    await actuary.callPremiumAllocationFinished(sources[0].address, 0, testEnv.covGas(30000000));
  });

  it('Rates', async () => {
    let token1Rate = BigNumber.from(0);
    const token2Rate = BigNumber.from(10).pow(3);

    const rates: BigNumber[] = [];
    for (let i = 0; i < numSources; i++) {
      const x = BigNumber.from(10).pow(1);
      token1Rate = token1Rate.add(x);
      rates.push(x);
    }
    await setupTestEnv(rates, token2Rate);

    for (let i = 0; i < numSources; i++) {
      const r = (await fund.balancesOf(actuary.address, sources[i].address, testEnv.covGas(30000000))).rate;
      expect(r).eq(rates[i]);
    }
    expect((await fund.balancerBalanceOf(actuary.address, token1.address, testEnv.covGas(30000000))).rateValue).eq(
      token1Rate
    );
    expect((await fund.balancesOf(actuary.address, token2Source.address, testEnv.covGas(30000000))).rate).eq(
      token2Rate
    );

    // Because some time passed differently while adding sources, we must get to a "zero" state
    await fund.syncAsset(actuary.address, 0, token1.address, testEnv.covGas(30000000));
    let curTime1 = await currentTime();
    await fund.syncAsset(actuary.address, 0, token2.address, testEnv.covGas(30000000));
    let curTime2 = await currentTime();

    const totalRate = token1Rate.add(token2Rate);
    const totalsBefore = await fund.balancerTotals(actuary.address);
    let fundToken1Balance = await token1.balanceOf(fund.address);
    let fundToken2Balance = await token2.balanceOf(fund.address);
    const sourcesToken1Balances = await sourceTokenBalances(token1);
    expect(totalsBefore.rate).eq(totalRate);

    await advanceBlock((await currentTime()) + 10);

    await fund.syncAsset(actuary.address, 0, token1.address, testEnv.covGas(30000000));
    let timed1 = await timeDiff(curTime1);
    curTime1 = await currentTime();

    await fund.syncAsset(actuary.address, 0, token2.address, testEnv.covGas(30000000));
    let timed2 = await timeDiff(curTime2);
    curTime2 = await currentTime();

    for (let i = 0; i < numSources; i++) {
      const t = await token1.balanceOf(sources[i].address);
      expect(t).eq(sourcesToken1Balances[i].sub(rates[i].mul(timed1)));
      sourcesToken1Balances[i] = t;
    }

    fundToken1Balance = fundToken1Balance.add(token1Rate.mul(timed1));
    fundToken2Balance = fundToken2Balance.add(token2Rate.mul(timed2).mul(2));
    expect(await token1.balanceOf(fund.address)).eq(fundToken1Balance);
    expect(await token2.balanceOf(fund.address)).eq(fundToken2Balance);
    expect((await fund.balancerTotals(actuary.address)).accum).eq(
      fundToken1Balance.add(fundToken2Balance.div(2)).add(token1Rate.mul((await currentTime()) - curTime1))
    );

    // syncAssets
    await advanceBlock((await currentTime()) + 10);
    await fund.syncAssets(actuary.address, 0, [token1.address, token2.address]);
    timed1 = await timeDiff(curTime1);
    timed2 = await timeDiff(curTime2);

    fundToken1Balance = fundToken1Balance.add(token1Rate.mul(timed1));
    fundToken2Balance = fundToken2Balance.add(token2Rate.mul(timed2).mul(2));
    expect(await token1.balanceOf(fund.address)).eq(fundToken1Balance);
    expect(await token2.balanceOf(fund.address)).eq(fundToken2Balance);
  });

  // This test does NOT test the correct balancing logic
  // It ensures the correct amount of tokens are received and premium burnt
  it('Swap', async () => {
    let token1Rate = BigNumber.from(0);
    const rates: BigNumber[] = [];
    for (let i = 0; i < numSources; i++) {
      const x = BigNumber.from(100);
      token1Rate = token1Rate.add(x);
      rates.push(x);
    }
    await setupTestEnv(rates, BigNumber.from(100));

    await advanceBlock((await currentTime()) + 100);

    await cc.mint(actuary.address, 10000);
    await fund.syncAsset(actuary.address, 0, token1.address, testEnv.covGas(30000000));
    await fund.syncAsset(actuary.address, 0, token2.address, testEnv.covGas(30000000));

    // token1 swap
    let amt1 = BigNumber.from(1000);
    let minAmt1 = amt1.mul(95).div(100);
    await fund.swapAsset(
      actuary.address,
      user.address,
      user.address,
      amt1,
      token1.address,
      minAmt1,
      testEnv.covGas(30000000)
    );

    let burnt = await actuary.premiumBurnt(user.address);
    const token1bal = await token1.balanceOf(user.address);
    expect(token1bal).gte(minAmt1);
    expect(burnt).eq(amt1);

    // token2 swap
    let amt2 = BigNumber.from(100);
    let minAmt2 = amt2.mul(2).mul(95).div(100);
    await fund.swapAsset(
      actuary.address,
      user.address,
      user.address,
      amt2,
      token2.address,
      minAmt2,
      testEnv.covGas(30000000)
    );
    const token2bal = await token2.balanceOf(user.address);
    expect(token2bal).gte(minAmt2);
    expect((await actuary.premiumBurnt(user.address)).sub(burnt)).eq(amt2);
    burnt = await actuary.premiumBurnt(user.address);

    // Multiple token swap
    await advanceBlock((await currentTime()) + 40);
    await fund.syncAsset(actuary.address, 0, token1.address, testEnv.covGas(30000000));
    await fund.syncAsset(actuary.address, 0, token2.address, testEnv.covGas(30000000));
    amt1 = BigNumber.from(1500);
    amt2 = BigNumber.from(200);
    minAmt1 = amt1.mul(95).div(100);
    minAmt2 = amt2.mul(2).mul(95).div(100);
    const swapInstructions: IPremiumFund.SwapInstructionStruct[] = [];
    swapInstructions.push({
      valueToSwap: amt1,
      targetToken: token1.address,
      minAmount: minAmt1,
      recipient: user.address,
    });
    swapInstructions.push({
      valueToSwap: amt2,
      targetToken: token2.address,
      minAmount: minAmt2,
      recipient: user.address,
    });

    const res = await fund.callStatic.swapAssets(actuary.address, user.address, swapInstructions);
    expect(res[0]).gte(minAmt1);
    expect(res[1]).gte(minAmt2);
    await fund.swapAssets(actuary.address, user.address, swapInstructions, testEnv.covGas(30000000));
    {
      const userBal = await token1.balanceOf(user.address);
      expect(userBal).gte(token1bal.add(res[0]));
      // expect(userBal).lte(token1bal.add(amt1));
    }
    {
      const userBal = await token2.balanceOf(user.address);
      expect(userBal).gte(token2bal.add(res[1]));
      if (!testEnv.underCoverage) {
        expect(userBal).lte(token2bal.add(amt2.mul(2)));
      }
    }
    expect((await actuary.premiumBurnt(user.address)).sub(burnt)).eq(amt1.add(amt2));
  });

  it('Swap without sync', async () => {
    await fund.registerPremiumActuary(actuary.address, true);
    await cc.mint(actuary.address, 10000);
    await actuary.addSource(sources[0].address);

    await fund.setPrice(token1.address, WAD);
    await actuary.setRate(sources[0].address, 2000);
    // Auto replenish doesn't need to be set because  balance.accumAmount < c.sA in _swapAsset

    await advanceBlock((await currentTime()) + 20);
    const amt1 = BigNumber.from(1000);
    const minAmt1 = amt1.mul(95).div(100);
    const token1bal = await token1.balanceOf(user.address);
    await fund.swapAsset(
      actuary.address,
      user.address,
      user.address,
      amt1,
      token1.address,
      minAmt1,
      testEnv.covGas(30000000)
    );
    {
      const userBal = await token1.balanceOf(user.address);
      expect(userBal).gte(token1bal.add(minAmt1));
      expect(userBal).lte(token1bal.add(amt1));
    }
  });

  it('Swap auto replenish', async () => {
    await fund.registerPremiumActuary(actuary.address, true);
    await cc.mint(actuary.address, 10000);
    await actuary.addSource(sources[0].address);

    await fund.setPrice(token1.address, WAD);
    await actuary.setRate(sources[0].address, 2000);
    await fund.setAutoReplenish(actuary.address, token1.address);

    await advanceBlock((await currentTime()) + 20);

    const amt1 = BigNumber.from(1500);
    const minAmt1 = amt1.mul(95).div(100);
    const token1bal = await token1.balanceOf(user.address);
    const swapInstructions: IPremiumFund.SwapInstructionStruct[] = [];
    swapInstructions.push({
      valueToSwap: amt1,
      targetToken: token1.address,
      minAmount: minAmt1,
      recipient: user.address,
    });

    await fund.swapAssets(actuary.address, user.address, swapInstructions, testEnv.covGas(30000000));
    {
      const userBal = await token1.balanceOf(user.address);
      expect(userBal).gte(token1bal.add(minAmt1));
      expect(userBal).lte(token1bal.add(amt1));
    }
  });

  it('Swap auto replenish (2)', async () => {
    await fund.registerPremiumActuary(actuary.address, true);
    await cc.mint(actuary.address, 10000);
    await actuary.addSource(sources[0].address);
    await actuary.addSource(sources[1].address);

    await fund.setPrice(token1.address, WAD);
    await actuary.setRate(sources[0].address, 1000);
    await actuary.setRate(sources[1].address, 1000);
    await fund.setAutoReplenish(actuary.address, token1.address);

    await advanceBlock((await currentTime()) + 20);

    const amt1 = BigNumber.from(1500);
    const minAmt1 = amt1.mul(95).div(100);
    const token1bal = await token1.balanceOf(user.address);
    const swapInstructions: IPremiumFund.SwapInstructionStruct[] = [];
    swapInstructions.push({
      valueToSwap: amt1,
      targetToken: token1.address,
      minAmount: minAmt1,
      recipient: user.address,
    });

    await fund.swapAssets(actuary.address, user.address, swapInstructions, testEnv.covGas(30000000));
    {
      const userBal = await token1.balanceOf(user.address);
      expect(userBal).gte(token1bal.add(minAmt1));
      expect(userBal).lte(token1bal.add(amt1));
    }
  });

  it('Drawdown flat', async () => {
    const rates: BigNumber[] = [];
    for (let i = 0; i < numSources; i++) {
      const x = BigNumber.from(1000);
      rates.push(x);
    }
    const drawdownAmt = 1000;
    await setupTestEnv(rates, BigNumber.from(100));
    await cc.mint(actuary.address, 10000);
    await actuary.setDrawdown(drawdownAmt);

    const flatPct = 1_00_00; // 100%
    await fund.setAssetConfig(actuary.address, cc.address, {
      spConst: 0,
      calc: BigNumber.from(flatPct)
        .shl(144 + 64)
        .or(BigNumber.from(1).shl(14 + 32 + 64 + 144)), // calc.n = 100%; calc.flags = BF_EXTERNAL
    });

    await advanceBlock((await currentTime()) + 10);
    await fund.syncAsset(actuary.address, 0, cc.address, testEnv.covGas(30000000));

    // NB! CC is an exeption - it is not transferred on sync, but stays on actuary's balance
    // this simplifies claim logic for an Index Pool
    expect(await cc.balanceOf(fund.address)).eq(0);
    expect(await cc.balanceOf(actuary.address)).eq(10000);

    let swapAmt = 200;
    await fund.swapAsset(
      actuary.address,
      user.address,
      user.address,
      swapAmt,
      cc.address,
      swapAmt,
      testEnv.covGas(30000000)
    );
    const bal = await cc.balanceOf(user.address);
    expect(bal).eq(swapAmt);
    expect(await cc.balanceOf(fund.address)).eq(0);
    expect(bal.add(await cc.balanceOf(actuary.address))).eq(10000);

    swapAmt = 400;
    const swapInstructions: IPremiumFund.SwapInstructionStruct[] = [];
    swapInstructions.push({
      valueToSwap: swapAmt,
      targetToken: cc.address,
      minAmount: 0,
      recipient: user.address,
    });

    // 2nd drawdown instruction will be ignored
    swapInstructions.push({
      valueToSwap: swapAmt,
      targetToken: cc.address,
      minAmount: 0,
      recipient: user.address,
    });

    await fund.swapAssets(actuary.address, user.address, swapInstructions, testEnv.covGas(30000000));

    expect(await cc.balanceOf(user.address)).eq(bal.add(swapAmt));
    expect(await fund.availableFee(cc.address)).eq(0);
  });

  it('Drawdown curve', async () => {
    const rates: BigNumber[] = [];
    for (let i = 0; i < numSources; i++) {
      const x = BigNumber.from(1000);
      rates.push(x);
    }
    const drawdownAmt = 1000;
    await setupTestEnv(rates, BigNumber.from(100));
    await cc.mint(actuary.address, 10000);
    await actuary.setDrawdown(drawdownAmt);
    const userDrawdownAmt = 1000 / 10;
    await actuary.setUserShare(userDrawdownAmt);

    const flatPct = 20_00; // 20%
    await fund.setAssetConfig(actuary.address, cc.address, {
      spConst: 0,
      calc: BigNumber.from(flatPct)
        .shl(144 + 64)
        .or(BigNumber.from(1).shl(14 + 32 + 64 + 144)), // calc.n = 20%; calc.flags = BF_EXTERNAL
    });

    await advanceBlock((await currentTime()) + 10);
    await fund.syncAsset(actuary.address, 0, cc.address, testEnv.covGas(30000000));

    // NB! CC is an exeption - it is not transferred on sync, but stays on actuary's balance
    // this simplifies claim logic for an Index Pool
    expect(await cc.balanceOf(fund.address)).eq(0);
    expect(await cc.balanceOf(actuary.address)).eq(10000);

    const flatAmt = (userDrawdownAmt * flatPct) / 1_00_00;
    {
      // flat portion
      const amount = await fund.callStatic.swapAsset(
        actuary.address,
        user.address,
        user.address,
        flatAmt,
        cc.address,
        0,
        testEnv.covGas(30000000)
      );
      expect(amount).eq(flatAmt);
    }

    // flat + curve
    const swapAmt = 4 * flatAmt;
    await fund.swapAsset(actuary.address, user.address, user.address, swapAmt, cc.address, 0, testEnv.covGas(30000000));

    const bal = await cc.balanceOf(user.address);
    expect(bal).gt(flatAmt);
    expect(bal).lt(swapAmt);
    const fee = await fund.availableFee(cc.address);
    expect(fee).gt(0);
    expect(await cc.balanceOf(fund.address)).eq(fee);
    expect(bal.add(await cc.balanceOf(actuary.address)).add(fee)).eq(10000);
  });

  it('Swap above balance to collect fee', async () => {
    await fund.registerPremiumActuary(actuary.address, true);
    await cc.mint(actuary.address, 100000);
    await actuary.addSource(sources[0].address);
    await actuary.setRate(sources[0].address, 1000);
    await fund.setPrice(token1.address, WAD);

    // await fund.setAutoReplenish(actuary.address, token1.address);
    await advanceBlock((await currentTime()) + 3);
    await fund.syncAsset(actuary.address, 0, token1.address);

    const amt1 = BigNumber.from(8000);
    await fund.swapAsset(
      actuary.address,
      user.address,
      user.address,
      amt1,
      token1.address,
      0,
      testEnv.covGas(30000000)
    );

    const fee = await fund.availableFee(token1.address);
    const diff = amt1.sub(await token1.balanceOf(user.address));
    expect(fee).gt(0);
    expect(fee).eq(diff);

    await advanceBlock((await currentTime()) + 20);
    await fund.syncAsset(actuary.address, 0, token1.address);

    {
      const swapInstructions: IPremiumFund.SwapInstructionStruct[] = [];
      swapInstructions.push({
        valueToSwap: amt1,
        targetToken: cc.address,
        minAmount: 0,
        recipient: user.address,
      });

      await fund.swapAssets(actuary.address, user.address, swapInstructions, testEnv.covGas(30000000));
    }
    const fee1 = await fund.availableFee(token1.address);
    expect(fee1).eq(fee.add(amt1.sub(await token1.balanceOf(user.address)).sub(diff)));

    const user2 = testEnv.users[1];

    {
      const results = await fund.callStatic.collectFees([token1.address, cc.address], WAD, user2.address);
      expect(results[0]).eq(0);
      expect(results[1]).eq(0);
    }
    {
      const results = await fund.callStatic.collectFees([token1.address, cc.address], 0, user2.address);
      expect(results[0]).eq(fee1);
      expect(results[1]).eq(0);
    }
    {
      expect(await token1.balanceOf(user2.address)).eq(0);

      await fund.collectFees([token1.address, cc.address], 0, user2.address);
      expect(await fund.availableFee(token1.address)).eq(0);
      expect(await fund.availableFee(cc.address)).eq(0);

      expect(await token1.balanceOf(user2.address)).eq(fee1);
      expect(await cc.balanceOf(user2.address)).eq(0);
    }
  });
});<|MERGE_RESOLUTION|>--- conflicted
+++ resolved
@@ -26,16 +26,6 @@
     sources.push(source);
   };
 
-<<<<<<< HEAD
-  // enum StarvationPointMode {
-  //   RateFactor = 0 + 64, // + BF_AUTO_REPLENISH
-  //   GlobalRateFactor = 1 + 64, // + BF_AUTO_REPLENISH
-  //   Constant = 2,
-  //   GlobalConstant = 3,
-  // }
-
-=======
->>>>>>> dc8b043f
   before(async () => {
     user = testEnv.users[0];
     cc = await Factories.MockERC20.deploy('Collateral', '$CC', 18);
