--- conflicted
+++ resolved
@@ -12,12 +12,7 @@
   const RATE = 1e12; // this is about a max rate (0.0001% per s) or 3150% p.a
   const unitSize = 1e7; // unitSize * RATE == ratePerUnit * WAD - to give `ratePerUnit` rate points per unit per second
   let pool: MockPerpetualPool;
-<<<<<<< HEAD
   let fund: MockCollateralCurrencyStub;
-  //  let collector: PremiumCollector;
-=======
-  let fund: MockCollateralCurrency;
->>>>>>> b9e55c8f
   let iteration = 0;
   const weights: number[] = [];
   const insureds: MockInsuredPool[] = [];
